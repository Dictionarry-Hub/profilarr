import sys
from roku import roku
from h265verify import h265
from QxR import QxR
from utr import utr
from ralphy import Ralphy
# ... import other test functions

# ANSI escape codes for colors
BLUE = '\033[94m'
GREEN = '\033[92m'
RED = '\033[91m'
YELLOW = '\033[93m'
RESET = '\033[0m'

def run_tests():
    tests = [
        ("ROKU", roku),
        ("h265 Verified Groups", h265),
<<<<<<< HEAD
        ("QxR Groups", QxR),
=======
        ("QxR Groups", qxr),
        ("UTR Groups", utr),
        ("Ralphy", Ralphy)
>>>>>>> efa665ab

        # ... add other test functions
    ]

    for test_name, test_func in tests:
        print(f"{BLUE}=============================================={RESET}")
        print(f"{BLUE}Running test: {test_name}{RESET}")
        print(f"{BLUE}=============================================={RESET}\n")
        
        test_result = test_func(debug_level=1)

        if test_result:
            print()
            print(f"{GREEN}=============================================={RESET}")
            print(f"{GREEN}Passed Test: {test_name}{RESET}")
            print(f"{GREEN}=============================================={RESET}\n")
            continue
        else:
            print()
            print(f"{RED}=============================================={RESET}")
            print(f"{RED}Failed Test: {test_name}{RESET}")
            print(f"{RED}=============================================={RESET}\n")
            sys.exit(1)

if __name__ == "__main__":
    run_tests()<|MERGE_RESOLUTION|>--- conflicted
+++ resolved
@@ -17,13 +17,8 @@
     tests = [
         ("ROKU", roku),
         ("h265 Verified Groups", h265),
-<<<<<<< HEAD
         ("QxR Groups", QxR),
-=======
-        ("QxR Groups", qxr),
-        ("UTR Groups", utr),
         ("Ralphy", Ralphy)
->>>>>>> efa665ab
 
         # ... add other test functions
     ]
