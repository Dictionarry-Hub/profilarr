--- conflicted
+++ resolved
@@ -2,11 +2,8 @@
 from roku import roku
 from h265verify import h265
 from qxr import qxr
-<<<<<<< HEAD
-=======
 from x265web import x265WEB
 from taoe import taoe
->>>>>>> 9224716c
 from ralphy import Ralphy
 from av1 import AV1
 # ... import other test functions
@@ -23,14 +20,10 @@
         ("ROKU", roku),
         ("h265 Verified Groups", h265),
         ("QxR Groups", qxr),
-<<<<<<< HEAD
-        ("Ralphy", Ralphy)
-=======
         ("x265 (Web)", x265WEB),
         ("TAoE Groups", taoe),
         ("Ralphy", Ralphy),
         ("AV1", AV1),
->>>>>>> 9224716c
 
         # ... add other test functions
     ]
