import sys
from roku import roku
from h265verify import h265
from qxr import qxr
<<<<<<< HEAD
from utr import utr
from x265web import x265WEB
=======
from taoe import taoe
from ralphy import Ralphy
from av1 import AV1
>>>>>>> c9c2bd4e
# ... import other test functions

# ANSI escape codes for colors
BLUE = '\033[94m'
GREEN = '\033[92m'
RED = '\033[91m'
YELLOW = '\033[93m'
RESET = '\033[0m'

def run_tests():
    tests = [
        ("ROKU", roku),
        ("h265 Verified Groups", h265),
        ("QxR Groups", qxr),
<<<<<<< HEAD
        ("UTR Groups", utr),
        ("x265 (Web)", x265WEB)
=======
        ("TAoE Groups", taoe),
        ("Ralphy", Ralphy),
        ("AV1", AV1),
>>>>>>> c9c2bd4e

        # ... add other test functions
    ]

    for test_name, test_func in tests:
        print(f"{BLUE}=============================================={RESET}")
        print(f"{BLUE}Running test: {test_name}{RESET}")
        print(f"{BLUE}=============================================={RESET}\n")
        
        test_result = test_func(debug_level=1)

        if test_result:
            print()
            print(f"{GREEN}=============================================={RESET}")
            print(f"{GREEN}Passed Test: {test_name}{RESET}")
            print(f"{GREEN}=============================================={RESET}\n")
            continue
        else:
            print()
            print(f"{RED}=============================================={RESET}")
            print(f"{RED}Failed Test: {test_name}{RESET}")
            print(f"{RED}=============================================={RESET}\n")
            sys.exit(1)

if __name__ == "__main__":
    run_tests()<|MERGE_RESOLUTION|>--- conflicted
+++ resolved
@@ -2,14 +2,10 @@
 from roku import roku
 from h265verify import h265
 from qxr import qxr
-<<<<<<< HEAD
-from utr import utr
 from x265web import x265WEB
-=======
 from taoe import taoe
 from ralphy import Ralphy
 from av1 import AV1
->>>>>>> c9c2bd4e
 # ... import other test functions
 
 # ANSI escape codes for colors
@@ -24,14 +20,10 @@
         ("ROKU", roku),
         ("h265 Verified Groups", h265),
         ("QxR Groups", qxr),
-<<<<<<< HEAD
-        ("UTR Groups", utr),
         ("x265 (Web)", x265WEB)
-=======
         ("TAoE Groups", taoe),
         ("Ralphy", Ralphy),
         ("AV1", AV1),
->>>>>>> c9c2bd4e
 
         # ... add other test functions
     ]
