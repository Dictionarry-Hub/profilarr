--- conflicted
+++ resolved
@@ -12091,114 +12091,137 @@
     },
     {
         "name": "Ralphy",
-<<<<<<< HEAD
-        "implementation": "ReleaseGroupSpecification",
-        "implementationName": "Release Group",
-        "infoLink": "https://wiki.servarr.com/sonarr/settings#custom-formats-2",
-        "negate": false,
-        "required": true,
-        "fields": [
-          {
-            "order": 0,
-            "name": "value",
-            "label": "Regular Expression",
-            "helpText": "Custom Format RegEx is Case Insensitive",
-            "value": "(?<=^|[\\s.-])Ralphy\\b",
-            "type": "textbox",
-            "advanced": false,
-            "privacy": "normal",
-            "isFloat": false
-          }
-        ]
-      }
-    ]
-  },
-  {
-    "name": "QxR",
-    "includeCustomFormatWhenRenaming": true,
-    "specifications": [
-        {
-            "name": "QxR",
-            "implementation": "ReleaseTitleSpecification",
-            "implementationName": "Release Title",
-            "infoLink": "https://wiki.servarr.com/sonarr/settings#custom-formats-2",
-            "negate": false,
-            "required": true,
-            "fields": [
-                {
-                    "order": 0,
-                    "name": "value",
-                    "label": "Regular Expression",
-                    "helpText": "Custom Format RegEx is Case Insensitive",
-                    "value": "(?<=^|[\\s.-])(Tigole|FreetheFish|SAMPA|afm72|Silence|r00t|YOGI|MONOLITH|Panda|Kappa|t3nzin|RCVR|ImE|RZero|Garshasp|Ghost|Bandi|Natty|QxR)(?![.\\d])",
-                    "type": "textbox",
-                    "advanced": false,
-                    "privacy": "normal",
-                    "isFloat": false
-                }
-        ]
-      },
-      {
-        "name": "x265",
-        "implementation": "ReleaseTitleSpecification",
-        "implementationName": "Release Title",
-        "infoLink": "https://wiki.servarr.com/sonarr/settings#custom-formats-2",
-        "negate": false,
-        "required": true,
-        "fields": [
-          {
-            "order": 0,
-            "name": "value",
-            "label": "Regular Expression",
-            "helpText": "Custom Format RegEx is Case Insensitive",
-            "value": "^(?!.*(?i:remux))(?=.*(\\b[x]\\s?(\\.?265)\\b|HEVC)).*$",
-            "type": "textbox",
-            "advanced": false,
-            "privacy": "normal",
-            "isFloat": false
-          }
-        ]
-      },
-      {
-        "name": "h265",
-        "implementation": "ReleaseTitleSpecification",
-        "implementationName": "Release Title",
-        "infoLink": "https://wiki.servarr.com/sonarr/settings#custom-formats-2",
-        "negate": true,
-        "required": true,
-        "fields": [
-          {
-            "order": 0,
-            "name": "value",
-            "label": "Regular Expression",
-            "helpText": "Custom Format RegEx is Case Insensitive",
-            "value": "(?i)h\\s*\\.?\\s*265",
-            "type": "textbox",
-            "advanced": false,
-            "privacy": "normal",
-            "isFloat": false
-          }
-        ]
-      },
-      {
-        "name": "UTR",
-        "implementation": "ReleaseGroupSpecification",
-        "implementationName": "Release Group",
-        "infoLink": "https://wiki.servarr.com/sonarr/settings#custom-formats-2",
-        "negate": true,
-        "required": true,
-        "fields": [
-          {
-            "order": 0,
-            "name": "value",
-            "label": "Regular Expression",
-            "helpText": "Custom Format RegEx is Case Insensitive",
-            "value": "(?<=^|[\\s.-])(UTR)(?![.\\d])",
-            "type": "textbox",
-            "advanced": false,
-            "privacy": "normal",
-            "isFloat": false
-          }
+        "includeCustomFormatWhenRenaming": true,
+        "specifications": [
+            {
+                "name": "Ralphy",
+                "implementation": "ReleaseGroupSpecification",
+                "implementationName": "Release Group",
+                "infoLink": "https://wiki.servarr.com/sonarr/settings#custom-formats-2",
+                "negate": false,
+                "required": true,
+                "fields": [
+                    {
+                        "order": 0,
+                        "name": "value",
+                        "label": "Regular Expression",
+                        "helpText": "Custom Format RegEx is Case Insensitive",
+                        "value": "(?<=^|[\\s.-])Ralphy\\b",
+                        "type": "textbox",
+                        "advanced": false,
+                        "privacy": "normal",
+                        "isFloat": false
+                    }
+                ]
+            }
+        ]
+    },
+    {
+        "name": "dkore",
+        "includeCustomFormatWhenRenaming": true,
+        "specifications": [
+            {
+                "name": "dkore",
+                "implementation": "ReleaseGroupSpecification",
+                "implementationName": "Release Group",
+                "infoLink": "https://wiki.servarr.com/sonarr/settings#custom-formats-2",
+                "negate": false,
+                "required": true,
+                "fields": [
+                    {
+                        "order": 0,
+                        "name": "value",
+                        "label": "Regular Expression",
+                        "helpText": "Custom Format RegEx is Case Insensitive",
+                        "value": "(?<=^|[\\s.-])dkore\\b",
+                        "type": "textbox",
+                        "advanced": false,
+                        "privacy": "normal",
+                        "isFloat": false
+                    }
+                ]
+            }
+        ]
+    },
+    {
+        "name": "edge2020",
+        "includeCustomFormatWhenRenaming": false,
+        "specifications": [
+            {
+                "name": "edge2020",
+                "implementation": "ReleaseGroupSpecification",
+                "implementationName": "Release Group",
+                "infoLink": "https://wiki.servarr.com/sonarr/settings#custom-formats-2",
+                "negate": false,
+                "required": true,
+                "fields": [
+                    {
+                        "order": 0,
+                        "name": "value",
+                        "label": "Regular Expression",
+                        "helpText": "Custom Format RegEx is Case Insensitive",
+                        "value": "(?<=^|[\\s.-])edge2020\\b",
+                        "type": "textbox",
+                        "advanced": false,
+                        "privacy": "normal",
+                        "isFloat": false
+                    }
+                ]
+            }
+        ]
+    },
+    {
+        "name": "AnoZu",
+        "includeCustomFormatWhenRenaming": true,
+        "specifications": [
+            {
+                "name": "AnoZu",
+                "implementation": "ReleaseTitleSpecification",
+                "implementationName": "Release Title",
+                "infoLink": "https://wiki.servarr.com/sonarr/settings#custom-formats-2",
+                "negate": false,
+                "required": true,
+                "fields": [
+                    {
+                        "order": 0,
+                        "name": "value",
+                        "label": "Regular Expression",
+                        "helpText": "Custom Format RegEx is Case Insensitive",
+                        "value": "(?<=^|[\\s.-])AnoZu\\b",
+                        "type": "textbox",
+                        "advanced": false,
+                        "privacy": "normal",
+                        "isFloat": false
+                    }
+                ]
+            }
+        ]
+    },
+    {
+        "name": "SEV",
+        "includeCustomFormatWhenRenaming": false,
+        "specifications": [
+            {
+                "name": "SEV",
+                "implementation": "ReleaseGroupSpecification",
+                "implementationName": "Release Group",
+                "infoLink": "https://wiki.servarr.com/sonarr/settings#custom-formats-2",
+                "negate": false,
+                "required": true,
+                "fields": [
+                    {
+                        "order": 0,
+                        "name": "value",
+                        "label": "Regular Expression",
+                        "helpText": "Custom Format RegEx is Case Insensitive",
+                        "value": "(?<=^|[\\s.-])SEV\\b",
+                        "type": "textbox",
+                        "advanced": false,
+                        "privacy": "normal",
+                        "isFloat": false
+                    }
+                ]
+            }
         ]
       },
       {
@@ -12250,325 +12273,182 @@
     "includeCustomFormatWhenRenaming": true,
     "specifications": [
       {
-=======
-        "includeCustomFormatWhenRenaming": true,
-        "specifications": [
-            {
-                "name": "Ralphy",
-                "implementation": "ReleaseGroupSpecification",
-                "implementationName": "Release Group",
-                "infoLink": "https://wiki.servarr.com/sonarr/settings#custom-formats-2",
-                "negate": false,
-                "required": true,
-                "fields": [
-                    {
-                        "order": 0,
-                        "name": "value",
-                        "label": "Regular Expression",
-                        "helpText": "Custom Format RegEx is Case Insensitive",
-                        "value": "(?<=^|[\\s.-])Ralphy\\b",
-                        "type": "textbox",
-                        "advanced": false,
-                        "privacy": "normal",
-                        "isFloat": false
-                    }
-                ]
-            }
-        ]
-    },
-    {
->>>>>>> 09a17950
         "name": "dkore",
-        "includeCustomFormatWhenRenaming": true,
-        "specifications": [
-            {
-                "name": "dkore",
-                "implementation": "ReleaseGroupSpecification",
-                "implementationName": "Release Group",
-                "infoLink": "https://wiki.servarr.com/sonarr/settings#custom-formats-2",
-                "negate": false,
-                "required": true,
-                "fields": [
-                    {
-                        "order": 0,
-                        "name": "value",
-                        "label": "Regular Expression",
-                        "helpText": "Custom Format RegEx is Case Insensitive",
-                        "value": "(?<=^|[\\s.-])dkore\\b",
-                        "type": "textbox",
-                        "advanced": false,
-                        "privacy": "normal",
-                        "isFloat": false
-                    }
-                ]
-            }
-        ]
-    },
-    {
+        "implementation": "ReleaseGroupSpecification",
+        "implementationName": "Release Group",
+        "infoLink": "https://wiki.servarr.com/sonarr/settings#custom-formats-2",
+        "negate": false,
+        "required": true,
+        "fields": [
+          {
+            "order": 0,
+            "name": "value",
+            "label": "Regular Expression",
+            "helpText": "Custom Format RegEx is Case Insensitive",
+            "value": "(?<=^|[\\s.-])dkore\\b",
+            "type": "textbox",
+            "advanced": false,
+            "privacy": "normal",
+            "isFloat": false
+          }
+        ]
+      }
+    ]
+  },
+  {
+    "name": "edge2020",
+    "includeCustomFormatWhenRenaming": false,
+    "specifications": [
+      {
         "name": "edge2020",
-        "includeCustomFormatWhenRenaming": false,
-        "specifications": [
-            {
-                "name": "edge2020",
-                "implementation": "ReleaseGroupSpecification",
-                "implementationName": "Release Group",
-                "infoLink": "https://wiki.servarr.com/sonarr/settings#custom-formats-2",
-                "negate": false,
-                "required": true,
-                "fields": [
-                    {
-                        "order": 0,
-                        "name": "value",
-                        "label": "Regular Expression",
-                        "helpText": "Custom Format RegEx is Case Insensitive",
-                        "value": "(?<=^|[\\s.-])edge2020\\b",
-                        "type": "textbox",
-                        "advanced": false,
-                        "privacy": "normal",
-                        "isFloat": false
-                    }
-                ]
-            }
-        ]
-    },
-    {
+        "implementation": "ReleaseGroupSpecification",
+        "implementationName": "Release Group",
+        "infoLink": "https://wiki.servarr.com/sonarr/settings#custom-formats-2",
+        "negate": false,
+        "required": true,
+        "fields": [
+          {
+            "order": 0,
+            "name": "value",
+            "label": "Regular Expression",
+            "helpText": "Custom Format RegEx is Case Insensitive",
+            "value": "(?<=^|[\\s.-])edge2020\\b",
+            "type": "textbox",
+            "advanced": false,
+            "privacy": "normal",
+            "isFloat": false
+          }
+        ]
+      }
+    ]
+  },
+  {
+    "name": "AnoZu",
+    "includeCustomFormatWhenRenaming": true,
+    "specifications": [
+      {
         "name": "AnoZu",
-        "includeCustomFormatWhenRenaming": true,
-        "specifications": [
-            {
-                "name": "AnoZu",
-                "implementation": "ReleaseTitleSpecification",
-                "implementationName": "Release Title",
-                "infoLink": "https://wiki.servarr.com/sonarr/settings#custom-formats-2",
-                "negate": false,
-                "required": true,
-                "fields": [
-                    {
-                        "order": 0,
-                        "name": "value",
-                        "label": "Regular Expression",
-                        "helpText": "Custom Format RegEx is Case Insensitive",
-                        "value": "(?<=^|[\\s.-])AnoZu\\b",
-                        "type": "textbox",
-                        "advanced": false,
-                        "privacy": "normal",
-                        "isFloat": false
-                    }
-                ]
-            }
-        ]
-    },
-    {
+        "implementation": "ReleaseTitleSpecification",
+        "implementationName": "Release Title",
+        "infoLink": "https://wiki.servarr.com/sonarr/settings#custom-formats-2",
+        "negate": false,
+        "required": true,
+        "fields": [
+          {
+            "order": 0,
+            "name": "value",
+            "label": "Regular Expression",
+            "helpText": "Custom Format RegEx is Case Insensitive",
+            "value": "(?<=^|[\\s.-])AnoZu\\b",
+            "type": "textbox",
+            "advanced": false,
+            "privacy": "normal",
+            "isFloat": false
+          }
+        ]
+      }
+    ]
+  },
+  {
+    "name": "SEV",
+    "includeCustomFormatWhenRenaming": false,
+    "specifications": [
+      {
         "name": "SEV",
-        "includeCustomFormatWhenRenaming": false,
-        "specifications": [
-            {
-                "name": "SEV",
-                "implementation": "ReleaseGroupSpecification",
-                "implementationName": "Release Group",
-                "infoLink": "https://wiki.servarr.com/sonarr/settings#custom-formats-2",
-                "negate": false,
-                "required": true,
-                "fields": [
-                    {
-                        "order": 0,
-                        "name": "value",
-                        "label": "Regular Expression",
-                        "helpText": "Custom Format RegEx is Case Insensitive",
-                        "value": "(?<=^|[\\s.-])SEV\\b",
-                        "type": "textbox",
-                        "advanced": false,
-                        "privacy": "normal",
-                        "isFloat": false
-                    }
-                ]
-            }
-        ]
-    },
-    {
-        "name": "LEGi0N (x265)",
-        "includeCustomFormatWhenRenaming": true,
-        "specifications": [
-            {
-                "name": "LEGi0N",
-                "implementation": "ReleaseGroupSpecification",
-                "implementationName": "Release Group",
-                "infoLink": "https://wiki.servarr.com/sonarr/settings#custom-formats-2",
-                "negate": false,
-                "required": true,
-                "fields": [
-                    {
-                        "order": 0,
-                        "name": "value",
-                        "label": "Regular Expression",
-                        "helpText": "Custom Format RegEx is Case Insensitive",
-                        "value": "(?<=^|[\\s.-])LEGi0N\\b",
-                        "type": "textbox",
-                        "advanced": false,
-                        "privacy": "normal",
-                        "isFloat": false
-                    }
-                ]
-            },
-            {
-                "name": "x265",
-                "implementation": "ReleaseTitleSpecification",
-                "implementationName": "Release Title",
-                "infoLink": "https://wiki.servarr.com/sonarr/settings#custom-formats-2",
-                "negate": false,
-                "required": true,
-                "fields": [
-                    {
-                        "order": 0,
-                        "name": "value",
-                        "label": "Regular Expression",
-                        "helpText": "Custom Format RegEx is Case Insensitive",
-                        "value": "^(?!.*(?i:remux)).*([x]\\s?(\\.?265))",
-                        "type": "textbox",
-                        "advanced": false,
-                        "privacy": "normal",
-                        "isFloat": false
-                    }
-                ]
-            }
-        ]
-    },
-    {
+        "implementation": "ReleaseGroupSpecification",
+        "implementationName": "Release Group",
+        "infoLink": "https://wiki.servarr.com/sonarr/settings#custom-formats-2",
+        "negate": false,
+        "required": true,
+        "fields": [
+          {
+            "order": 0,
+            "name": "value",
+            "label": "Regular Expression",
+            "helpText": "Custom Format RegEx is Case Insensitive",
+            "value": "(?<=^|[\\s.-])SEV\\b",
+            "type": "textbox",
+            "advanced": false,
+            "privacy": "normal",
+            "isFloat": false
+          }
+        ]
+      }
+    ]
+  },
+  {
+    "name": "LEGi0N (x265)",
+    "includeCustomFormatWhenRenaming": true,
+    "specifications": [
+      {
+        "name": "LEGi0N",
+        "implementation": "ReleaseGroupSpecification",
+        "implementationName": "Release Group",
+        "infoLink": "https://wiki.servarr.com/sonarr/settings#custom-formats-2",
+        "negate": false,
+        "required": true,
+        "fields": [
+          {
+            "order": 0,
+            "name": "value",
+            "label": "Regular Expression",
+            "helpText": "Custom Format RegEx is Case Insensitive",
+            "value": "(?<=^|[\\s.-])LEGi0N\\b",
+            "type": "textbox",
+            "advanced": false,
+            "privacy": "normal",
+            "isFloat": false
+          }
+        ]
+      },
+      {
+        "name": "x265",
+        "implementation": "ReleaseTitleSpecification",
+        "implementationName": "Release Title",
+        "infoLink": "https://wiki.servarr.com/sonarr/settings#custom-formats-2",
+        "negate": false,
+        "required": true,
+        "fields": [
+          {
+            "order": 0,
+            "name": "value",
+            "label": "Regular Expression",
+            "helpText": "Custom Format RegEx is Case Insensitive",
+            "value": "^(?!.*(?i:remux)).*([x]\\s?(\\.?265))",
+            "type": "textbox",
+            "advanced": false,
+            "privacy": "normal",
+            "isFloat": false
+          }
+        ]
+      }
+    ]
+  },
+  {
+    "name": "R1GY3B / B3YG1R",
+    "includeCustomFormatWhenRenaming": true,
+    "specifications": [
+      {
         "name": "R1GY3B / B3YG1R",
-        "includeCustomFormatWhenRenaming": true,
-        "specifications": [
-            {
-                "name": "R1GY3B / B3YG1R",
-                "implementation": "ReleaseGroupSpecification",
-                "implementationName": "Release Group",
-                "infoLink": "https://wiki.servarr.com/sonarr/settings#custom-formats-2",
-                "negate": false,
-                "required": true,
-                "fields": [
-                    {
-                        "order": 0,
-                        "name": "value",
-                        "label": "Regular Expression",
-                        "helpText": "Custom Format RegEx is Case Insensitive",
-                        "value": "(?<=^|[\\s.-])(R1GY3B|B3YG1R)\\b",
-                        "type": "textbox",
-                        "advanced": false,
-                        "privacy": "normal",
-                        "isFloat": false
-                    }
-                ]
-            }
-        ]
-    },
-    {
-        "name": "QxR",
-        "includeCustomFormatWhenRenaming": true,
-        "specifications": [
-            {
-                "name": "QxR",
-                "implementation": "ReleaseTitleSpecification",
-                "implementationName": "Release Title",
-                "infoLink": "https://wiki.servarr.com/sonarr/settings#custom-formats-2",
-                "negate": false,
-                "required": true,
-                "fields": [
-                    {
-                        "order": 0,
-                        "name": "value",
-                        "label": "Regular Expression",
-                        "helpText": "Custom Format RegEx is Case Insensitive",
-                        "value": "(?<=^|[\\s.-])(Tigole|FreetheFish|SAMPA|afm72|Silence|r00t|YOGI|MONOLITH|Panda|Kappa|t3nzin|RCVR|ImE|RZero|Garshasp|Ghost|Bandi|QxR|Natty)(?![.\\d])",
-                        "type": "textbox",
-                        "advanced": false,
-                        "privacy": "normal",
-                        "isFloat": false
-                    }
-                ]
-            },
-            {
-                "name": "x265",
-                "implementation": "ReleaseTitleSpecification",
-                "implementationName": "Release Title",
-                "infoLink": "https://wiki.servarr.com/sonarr/settings#custom-formats-2",
-                "negate": false,
-                "required": true,
-                "fields": [
-                    {
-                        "order": 0,
-                        "name": "value",
-                        "label": "Regular Expression",
-                        "helpText": "Custom Format RegEx is Case Insensitive",
-                        "value": "^(?!.*(?i:remux))(?=.*(\\b[x]\\s?(\\.?265)\\b|HEVC)).*$",
-                        "type": "textbox",
-                        "advanced": false,
-                        "privacy": "normal",
-                        "isFloat": false
-                    }
-                ]
-            },
-            {
-                "name": "h265",
-                "implementation": "ReleaseTitleSpecification",
-                "implementationName": "Release Title",
-                "infoLink": "https://wiki.servarr.com/sonarr/settings#custom-formats-2",
-                "negate": true,
-                "required": true,
-                "fields": [
-                    {
-                        "order": 0,
-                        "name": "value",
-                        "label": "Regular Expression",
-                        "helpText": "Custom Format RegEx is Case Insensitive",
-                        "value": "(?i)h\\s*\\.?\\s*265",
-                        "type": "textbox",
-                        "advanced": false,
-                        "privacy": "normal",
-                        "isFloat": false
-                    }
-                ]
-            },
-            {
-                "name": "UTR",
-                "implementation": "ReleaseGroupSpecification",
-                "implementationName": "Release Group",
-                "infoLink": "https://wiki.servarr.com/sonarr/settings#custom-formats-2",
-                "negate": true,
-                "required": true,
-                "fields": [
-                    {
-                        "order": 0,
-                        "name": "value",
-                        "label": "Regular Expression",
-                        "helpText": "Custom Format RegEx is Case Insensitive",
-                        "value": "(?<=^|[\\s.-])(UTR)(?![.\\d])",
-                        "type": "textbox",
-                        "advanced": false,
-                        "privacy": "normal",
-                        "isFloat": false
-                    }
-                ]
-            },
-            {
-                "name": "UTR",
-                "implementation": "ReleaseGroupSpecification",
-                "implementationName": "Release Group",
-                "infoLink": "https://wiki.servarr.com/sonarr/settings#custom-formats-2",
-                "negate": true,
-                "required": true,
-                "fields": [
-                    {
-                        "order": 0,
-                        "name": "value",
-                        "label": "Regular Expression",
-                        "helpText": "Custom Format RegEx is Case Insensitive",
-                        "value": "UTR",
-                        "type": "textbox",
-                        "advanced": false,
-                        "privacy": "normal",
-                        "isFloat": false
-                    }
-                ]
-            }
-        ]
-    }
+        "implementation": "ReleaseGroupSpecification",
+        "implementationName": "Release Group",
+        "infoLink": "https://wiki.servarr.com/sonarr/settings#custom-formats-2",
+        "negate": false,
+        "required": true,
+        "fields": [
+          {
+            "order": 0,
+            "name": "value",
+            "label": "Regular Expression",
+            "helpText": "Custom Format RegEx is Case Insensitive",
+            "value": "(?<=^|[\\s.-])(R1GY3B|B3YG1R)\\b",
+            "type": "textbox",
+            "advanced": false,
+            "privacy": "normal",
+            "isFloat": false
+          }
+        ]
+      }
+    ]
+  }
 ]