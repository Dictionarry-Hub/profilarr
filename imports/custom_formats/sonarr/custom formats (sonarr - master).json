[
  {
    "name": "D-Z0N3",
    "includeCustomFormatWhenRenaming": true,
    "specifications": [
      {
        "name": "D-Z0N3",
        "implementation": "ReleaseGroupSpecification",
        "implementationName": "Release Group",
        "infoLink": "https://wiki.servarr.com/sonarr/settings#custom-formats-2",
        "negate": false,
        "required": true,
        "fields": [
          {
            "order": 0,
            "name": "value",
            "label": "Regular Expression",
            "helpText": "Custom Format RegEx is Case Insensitive",
            "value": "(?<=^|[\\s.-])D-Z0N3\\b",
            "type": "textbox",
            "advanced": false,
            "privacy": "normal",
            "isFloat": false
          }
        ]
      }
    ]
  },
  {
    "name": "DON",
    "includeCustomFormatWhenRenaming": true,
    "specifications": [
      {
        "name": "DON",
        "implementation": "ReleaseGroupSpecification",
        "implementationName": "Release Group",
        "infoLink": "https://wiki.servarr.com/sonarr/settings#custom-formats-2",
        "negate": false,
        "required": true,
        "fields": [
          {
            "order": 0,
            "name": "value",
            "label": "Regular Expression",
            "helpText": "Custom Format RegEx is Case Insensitive",
            "value": "(?<=^|[\\s.-])DON\\b",
            "type": "textbox",
            "advanced": false,
            "privacy": "normal",
            "isFloat": false
          }
        ]
      }
    ]
  },
  {
    "name": "EbP",
    "includeCustomFormatWhenRenaming": true,
    "specifications": [
      {
        "name": "EbP",
        "implementation": "ReleaseGroupSpecification",
        "implementationName": "Release Group",
        "infoLink": "https://wiki.servarr.com/sonarr/settings#custom-formats-2",
        "negate": false,
        "required": true,
        "fields": [
          {
            "order": 0,
            "name": "value",
            "label": "Regular Expression",
            "helpText": "Custom Format RegEx is Case Insensitive",
            "value": "(?<=^|[\\s.-])EbP\\b",
            "type": "textbox",
            "advanced": false,
            "privacy": "normal",
            "isFloat": false
          }
        ]
      }
    ]
  },
  {
    "name": "Geek",
    "includeCustomFormatWhenRenaming": true,
    "specifications": [
      {
        "name": "Geek",
        "implementation": "ReleaseGroupSpecification",
        "implementationName": "Release Group",
        "infoLink": "https://wiki.servarr.com/sonarr/settings#custom-formats-2",
        "negate": false,
        "required": true,
        "fields": [
          {
            "order": 0,
            "name": "value",
            "label": "Regular Expression",
            "helpText": "Custom Format RegEx is Case Insensitive",
            "value": "(?<=^|[\\s.-])Geek\\b",
            "type": "textbox",
            "advanced": false,
            "privacy": "normal",
            "isFloat": false
          }
        ]
      }
    ]
  },
  {
    "name": "TayTo",
    "includeCustomFormatWhenRenaming": true,
    "specifications": [
      {
        "name": "TayTo",
        "implementation": "ReleaseGroupSpecification",
        "implementationName": "Release Group",
        "infoLink": "https://wiki.servarr.com/sonarr/settings#custom-formats-2",
        "negate": false,
        "required": true,
        "fields": [
          {
            "order": 0,
            "name": "value",
            "label": "Regular Expression",
            "helpText": "Custom Format RegEx is Case Insensitive",
            "value": "(?<=^|[\\s.-])TayTo\\b",
            "type": "textbox",
            "advanced": false,
            "privacy": "normal",
            "isFloat": false
          }
        ]
      }
    ]
  },
  {
    "name": "ZQ",
    "includeCustomFormatWhenRenaming": true,
    "specifications": [
      {
        "name": "ZQ",
        "implementation": "ReleaseGroupSpecification",
        "implementationName": "Release Group",
        "infoLink": "https://wiki.servarr.com/sonarr/settings#custom-formats-2",
        "negate": false,
        "required": true,
        "fields": [
          {
            "order": 0,
            "name": "value",
            "label": "Regular Expression",
            "helpText": "Custom Format RegEx is Case Insensitive",
            "value": "(?<=^|[\\s.-])ZQ\\b",
            "type": "textbox",
            "advanced": false,
            "privacy": "normal",
            "isFloat": false
          }
        ]
      }
    ]
  },
  {
    "name": "VietHD",
    "includeCustomFormatWhenRenaming": true,
    "specifications": [
      {
        "name": "VietHD",
        "implementation": "ReleaseGroupSpecification",
        "implementationName": "Release Group",
        "infoLink": "https://wiki.servarr.com/sonarr/settings#custom-formats-2",
        "negate": false,
        "required": true,
        "fields": [
          {
            "order": 0,
            "name": "value",
            "label": "Regular Expression",
            "helpText": "Custom Format RegEx is Case Insensitive",
            "value": "(?<=^|[\\s.-])VietHD\\b",
            "type": "textbox",
            "advanced": false,
            "privacy": "normal",
            "isFloat": false
          }
        ]
      }
    ]
  },
  {
    "name": "CtrlHD",
    "includeCustomFormatWhenRenaming": true,
    "specifications": [
      {
        "name": "CtrlHD",
        "implementation": "ReleaseGroupSpecification",
        "implementationName": "Release Group",
        "infoLink": "https://wiki.servarr.com/sonarr/settings#custom-formats-2",
        "negate": false,
        "required": true,
        "fields": [
          {
            "order": 0,
            "name": "value",
            "label": "Regular Expression",
            "helpText": "Custom Format RegEx is Case Insensitive",
            "value": "(?<=^|[\\s.-])CtrlHD\\b",
            "type": "textbox",
            "advanced": false,
            "privacy": "normal",
            "isFloat": false
          }
        ]
      },
      {
        "name": "WEB",
        "implementation": "SourceSpecification",
        "implementationName": "Source",
        "infoLink": "https://wiki.servarr.com/sonarr/settings#custom-formats-2",
        "negate": true,
        "required": true,
        "fields": [
          {
            "order": 0,
            "name": "value",
            "label": "Source",
            "value": 3,
            "type": "select",
            "advanced": false,
            "selectOptions": [
              {
                "value": 0,
                "name": "Unknown",
                "order": 0
              },
              {
                "value": 1,
                "name": "Television",
                "order": 1
              },
              {
                "value": 2,
                "name": "TelevisionRaw",
                "order": 2
              },
              {
                "value": 3,
                "name": "Web",
                "order": 3
              },
              {
                "value": 4,
                "name": "WebRip",
                "order": 4
              },
              {
                "value": 5,
                "name": "DVD",
                "order": 5
              },
              {
                "value": 6,
                "name": "Bluray",
                "order": 6
              },
              {
                "value": 7,
                "name": "BlurayRaw",
                "order": 7
              }
            ],
            "privacy": "normal",
            "isFloat": false
          }
        ]
      }
    ]
  },
  {
    "name": "HiFi",
    "includeCustomFormatWhenRenaming": true,
    "specifications": [
      {
        "name": "HiFi",
        "implementation": "ReleaseGroupSpecification",
        "implementationName": "Release Group",
        "infoLink": "https://wiki.servarr.com/sonarr/settings#custom-formats-2",
        "negate": false,
        "required": true,
        "fields": [
          {
            "order": 0,
            "name": "value",
            "label": "Regular Expression",
            "helpText": "Custom Format RegEx is Case Insensitive",
            "value": "(?<=^|[\\s.-])HiFi\\b",
            "type": "textbox",
            "advanced": false,
            "privacy": "normal",
            "isFloat": false
          }
        ]
      }
    ]
  },
  {
    "name": "FoRM",
    "includeCustomFormatWhenRenaming": true,
    "specifications": [
      {
        "name": "FoRM",
        "implementation": "ReleaseGroupSpecification",
        "implementationName": "Release Group",
        "infoLink": "https://wiki.servarr.com/sonarr/settings#custom-formats-2",
        "negate": false,
        "required": true,
        "fields": [
          {
            "order": 0,
            "name": "value",
            "label": "Regular Expression",
            "helpText": "Custom Format RegEx is Case Insensitive",
            "value": "(?<=^|[\\s.-])FoRM\\b",
            "type": "textbox",
            "advanced": false,
            "privacy": "normal",
            "isFloat": false
          }
        ]
      }
    ]
  },
  {
    "name": "HiDt",
    "includeCustomFormatWhenRenaming": true,
    "specifications": [
      {
        "name": "HiDt",
        "implementation": "ReleaseGroupSpecification",
        "implementationName": "Release Group",
        "infoLink": "https://wiki.servarr.com/sonarr/settings#custom-formats-2",
        "negate": false,
        "required": true,
        "fields": [
          {
            "order": 0,
            "name": "value",
            "label": "Regular Expression",
            "helpText": "Custom Format RegEx is Case Insensitive",
            "value": "(?<=^|[\\s.-])HiDt\\b",
            "type": "textbox",
            "advanced": false,
            "privacy": "normal",
            "isFloat": false
          }
        ]
      }
    ]
  },
  {
    "name": "SA89",
    "includeCustomFormatWhenRenaming": true,
    "specifications": [
      {
        "name": "SA89",
        "implementation": "ReleaseGroupSpecification",
        "implementationName": "Release Group",
        "infoLink": "https://wiki.servarr.com/sonarr/settings#custom-formats-2",
        "negate": false,
        "required": true,
        "fields": [
          {
            "order": 0,
            "name": "value",
            "label": "Regular Expression",
            "helpText": "Custom Format RegEx is Case Insensitive",
            "value": "(?<=^|[\\s.-])SA89\\b",
            "type": "textbox",
            "advanced": false,
            "privacy": "normal",
            "isFloat": false
          }
        ]
      },
      {
        "name": "WEBDL",
        "implementation": "SourceSpecification",
        "implementationName": "Source",
        "infoLink": "https://wiki.servarr.com/sonarr/settings#custom-formats-2",
        "negate": true,
        "required": true,
        "fields": [
          {
            "order": 0,
            "name": "value",
            "label": "Source",
            "value": 3,
            "type": "select",
            "advanced": false,
            "selectOptions": [
              {
                "value": 0,
                "name": "Unknown",
                "order": 0
              },
              {
                "value": 1,
                "name": "Television",
                "order": 1
              },
              {
                "value": 2,
                "name": "TelevisionRaw",
                "order": 2
              },
              {
                "value": 3,
                "name": "Web",
                "order": 3
              },
              {
                "value": 4,
                "name": "WebRip",
                "order": 4
              },
              {
                "value": 5,
                "name": "DVD",
                "order": 5
              },
              {
                "value": 6,
                "name": "Bluray",
                "order": 6
              },
              {
                "value": 7,
                "name": "BlurayRaw",
                "order": 7
              }
            ],
            "privacy": "normal",
            "isFloat": false
          }
        ]
      }
    ]
  },
  {
    "name": "CRiSC",
    "includeCustomFormatWhenRenaming": false,
    "specifications": [
      {
        "name": "CRiSC",
        "implementation": "ReleaseGroupSpecification",
        "implementationName": "Release Group",
        "infoLink": "https://wiki.servarr.com/sonarr/settings#custom-formats-2",
        "negate": false,
        "required": true,
        "fields": [
          {
            "order": 0,
            "name": "value",
            "label": "Regular Expression",
            "helpText": "Custom Format RegEx is Case Insensitive",
            "value": "(?<=^|[\\s.-])CRiSC\\b",
            "type": "textbox",
            "advanced": false,
            "privacy": "normal",
            "isFloat": false
          }
        ]
      }
    ]
  },
  {
    "name": "NTb",
    "includeCustomFormatWhenRenaming": true,
    "specifications": [
      {
        "name": "NTb",
        "implementation": "ReleaseGroupSpecification",
        "implementationName": "Release Group",
        "infoLink": "https://wiki.servarr.com/sonarr/settings#custom-formats-2",
        "negate": false,
        "required": true,
        "fields": [
          {
            "order": 0,
            "name": "value",
            "label": "Regular Expression",
            "helpText": "Custom Format RegEx is Case Insensitive",
            "value": "(?<=^|[\\s.-])NTb\\b",
            "type": "textbox",
            "advanced": false,
            "privacy": "normal",
            "isFloat": false
          }
        ]
      },
      {
        "name": "WEBDL",
        "implementation": "SourceSpecification",
        "implementationName": "Source",
        "infoLink": "https://wiki.servarr.com/sonarr/settings#custom-formats-2",
        "negate": true,
        "required": true,
        "fields": [
          {
            "order": 0,
            "name": "value",
            "label": "Source",
            "value": 3,
            "type": "select",
            "advanced": false,
            "selectOptions": [
              {
                "value": 0,
                "name": "Unknown",
                "order": 0
              },
              {
                "value": 1,
                "name": "Television",
                "order": 1
              },
              {
                "value": 2,
                "name": "TelevisionRaw",
                "order": 2
              },
              {
                "value": 3,
                "name": "Web",
                "order": 3
              },
              {
                "value": 4,
                "name": "WebRip",
                "order": 4
              },
              {
                "value": 5,
                "name": "DVD",
                "order": 5
              },
              {
                "value": 6,
                "name": "Bluray",
                "order": 6
              },
              {
                "value": 7,
                "name": "BlurayRaw",
                "order": 7
              }
            ],
            "privacy": "normal",
            "isFloat": false
          }
        ]
      },
      {
        "name": "TV",
        "implementation": "SourceSpecification",
        "implementationName": "Source",
        "infoLink": "https://wiki.servarr.com/sonarr/settings#custom-formats-2",
        "negate": true,
        "required": true,
        "fields": [
          {
            "order": 0,
            "name": "value",
            "label": "Source",
            "value": 1,
            "type": "select",
            "advanced": false,
            "selectOptions": [
              {
                "value": 0,
                "name": "Unknown",
                "order": 0
              },
              {
                "value": 1,
                "name": "Television",
                "order": 1
              },
              {
                "value": 2,
                "name": "TelevisionRaw",
                "order": 2
              },
              {
                "value": 3,
                "name": "Web",
                "order": 3
              },
              {
                "value": 4,
                "name": "WebRip",
                "order": 4
              },
              {
                "value": 5,
                "name": "DVD",
                "order": 5
              },
              {
                "value": 6,
                "name": "Bluray",
                "order": 6
              },
              {
                "value": 7,
                "name": "BlurayRaw",
                "order": 7
              }
            ],
            "privacy": "normal",
            "isFloat": false
          }
        ]
      }
    ]
  },
  {
    "name": "decibeL",
    "includeCustomFormatWhenRenaming": false,
    "specifications": [
      {
        "name": "decibeL",
        "implementation": "ReleaseGroupSpecification",
        "implementationName": "Release Group",
        "infoLink": "https://wiki.servarr.com/sonarr/settings#custom-formats-2",
        "negate": false,
        "required": true,
        "fields": [
          {
            "order": 0,
            "name": "value",
            "label": "Regular Expression",
            "helpText": "Custom Format RegEx is Case Insensitive",
            "value": "(?<=^|[\\s.-])decibeL\\b",
            "type": "textbox",
            "advanced": false,
            "privacy": "normal",
            "isFloat": false
          }
        ]
      }
    ]
  },
  {
    "name": "NCmt",
    "includeCustomFormatWhenRenaming": false,
    "specifications": [
      {
        "name": "NCmt",
        "implementation": "ReleaseGroupSpecification",
        "implementationName": "Release Group",
        "infoLink": "https://wiki.servarr.com/sonarr/settings#custom-formats-2",
        "negate": false,
        "required": true,
        "fields": [
          {
            "order": 0,
            "name": "value",
            "label": "Regular Expression",
            "helpText": "Custom Format RegEx is Case Insensitive",
            "value": "(?<=^|[\\s.-])NCmt\\b",
            "type": "textbox",
            "advanced": false,
            "privacy": "normal",
            "isFloat": false
          }
        ]
      }
    ]
  },
  {
    "name": "de[42]",
    "includeCustomFormatWhenRenaming": true,
    "specifications": [
      {
        "name": "de[42]",
        "implementation": "ReleaseTitleSpecification",
        "implementationName": "Release Title",
        "infoLink": "https://wiki.servarr.com/sonarr/settings#custom-formats-2",
        "negate": false,
        "required": true,
        "fields": [
          {
            "order": 0,
            "name": "value",
            "label": "Regular Expression",
            "helpText": "Custom Format RegEx is Case Insensitive",
            "value": "(?<=[\\s.-])de\\[[4][2]\\](?!\\S)",
            "type": "textbox",
            "advanced": false,
            "privacy": "normal",
            "isFloat": false
          }
        ]
      }
    ]
  },
  {
    "name": "IDE",
    "includeCustomFormatWhenRenaming": false,
    "specifications": [
      {
        "name": "IDE",
        "implementation": "ReleaseGroupSpecification",
        "implementationName": "Release Group",
        "infoLink": "https://wiki.servarr.com/sonarr/settings#custom-formats-2",
        "negate": false,
        "required": true,
        "fields": [
          {
            "order": 0,
            "name": "value",
            "label": "Regular Expression",
            "helpText": "Custom Format RegEx is Case Insensitive",
            "value": "(?<=^|[\\s.-])IDE\\b",
            "type": "textbox",
            "advanced": false,
            "privacy": "normal",
            "isFloat": false
          }
        ]
      }
    ]
  },
  {
    "name": "HDMaNiAcS",
    "includeCustomFormatWhenRenaming": false,
    "specifications": [
      {
        "name": "HDMaNiAcS",
        "implementation": "ReleaseGroupSpecification",
        "implementationName": "Release Group",
        "infoLink": "https://wiki.servarr.com/sonarr/settings#custom-formats-2",
        "negate": false,
        "required": true,
        "fields": [
          {
            "order": 0,
            "name": "value",
            "label": "Regular Expression",
            "helpText": "Custom Format RegEx is Case Insensitive",
            "value": "(?<=^|[\\s.-])HDMaNiAcS\\b",
            "type": "textbox",
            "advanced": false,
            "privacy": "normal",
            "isFloat": false
          }
        ]
      }
    ]
  },
  {
    "name": "LolHD",
    "includeCustomFormatWhenRenaming": false,
    "specifications": [
      {
        "name": "LolHD",
        "implementation": "ReleaseGroupSpecification",
        "implementationName": "Release Group",
        "infoLink": "https://wiki.servarr.com/sonarr/settings#custom-formats-2",
        "negate": false,
        "required": true,
        "fields": [
          {
            "order": 0,
            "name": "value",
            "label": "Regular Expression",
            "helpText": "Custom Format RegEx is Case Insensitive",
            "value": "(?<=^|[\\s.-])LolHD\\b",
            "type": "textbox",
            "advanced": false,
            "privacy": "normal",
            "isFloat": false
          }
        ]
      }
    ]
  },
  {
    "name": "BMF",
    "includeCustomFormatWhenRenaming": false,
    "specifications": [
      {
        "name": "BMF",
        "implementation": "ReleaseGroupSpecification",
        "implementationName": "Release Group",
        "infoLink": "https://wiki.servarr.com/sonarr/settings#custom-formats-2",
        "negate": false,
        "required": true,
        "fields": [
          {
            "order": 0,
            "name": "value",
            "label": "Regular Expression",
            "helpText": "Custom Format RegEx is Case Insensitive",
            "value": "(?<=^|[\\s.-])BMF\\b",
            "type": "textbox",
            "advanced": false,
            "privacy": "normal",
            "isFloat": false
          }
        ]
      }
    ]
  },
  {
    "name": "EA",
    "includeCustomFormatWhenRenaming": true,
    "specifications": [
      {
        "name": "EA",
        "implementation": "ReleaseGroupSpecification",
        "implementationName": "Release Group",
        "infoLink": "https://wiki.servarr.com/sonarr/settings#custom-formats-2",
        "negate": false,
        "required": true,
        "fields": [
          {
            "order": 0,
            "name": "value",
            "label": "Regular Expression",
            "helpText": "Custom Format RegEx is Case Insensitive",
            "value": "(?<=^|[\\s.-])EA\\b",
            "type": "textbox",
            "advanced": false,
            "privacy": "normal",
            "isFloat": false
          }
        ]
      }
    ]
  },
  {
    "name": "TBB",
    "includeCustomFormatWhenRenaming": false,
    "specifications": [
      {
        "name": "TBB",
        "implementation": "ReleaseGroupSpecification",
        "implementationName": "Release Group",
        "infoLink": "https://wiki.servarr.com/sonarr/settings#custom-formats-2",
        "negate": false,
        "required": true,
        "fields": [
          {
            "order": 0,
            "name": "value",
            "label": "Regular Expression",
            "helpText": "Custom Format RegEx is Case Insensitive",
            "value": "(?<=^|[\\s.-])TBB\\b",
            "type": "textbox",
            "advanced": false,
            "privacy": "normal",
            "isFloat": false
          }
        ]
      },
      {
        "name": "DVD",
        "implementation": "SourceSpecification",
        "implementationName": "Source",
        "infoLink": "https://wiki.servarr.com/sonarr/settings#custom-formats-2",
        "negate": true,
        "required": true,
        "fields": [
          {
            "order": 0,
            "name": "value",
            "label": "Source",
            "value": 5,
            "type": "select",
            "advanced": false,
            "selectOptions": [
              {
                "value": 0,
                "name": "Unknown",
                "order": 0
              },
              {
                "value": 1,
                "name": "Television",
                "order": 1
              },
              {
                "value": 2,
                "name": "TelevisionRaw",
                "order": 2
              },
              {
                "value": 3,
                "name": "Web",
                "order": 3
              },
              {
                "value": 4,
                "name": "WebRip",
                "order": 4
              },
              {
                "value": 5,
                "name": "DVD",
                "order": 5
              },
              {
                "value": 6,
                "name": "Bluray",
                "order": 6
              },
              {
                "value": 7,
                "name": "BlurayRaw",
                "order": 7
              }
            ],
            "privacy": "normal",
            "isFloat": false
          }
        ]
      }
    ]
  },
  {
    "name": "nmd",
    "includeCustomFormatWhenRenaming": false,
    "specifications": [
      {
        "name": "nmd",
        "implementation": "ReleaseGroupSpecification",
        "implementationName": "Release Group",
        "infoLink": "https://wiki.servarr.com/sonarr/settings#custom-formats-2",
        "negate": false,
        "required": true,
        "fields": [
          {
            "order": 0,
            "name": "value",
            "label": "Regular Expression",
            "helpText": "Custom Format RegEx is Case Insensitive",
            "value": "(?<=^|[\\s.-])nmd\\b",
            "type": "textbox",
            "advanced": false,
            "privacy": "normal",
            "isFloat": false
          }
        ]
      }
    ]
  },
  {
    "name": "SbR",
    "includeCustomFormatWhenRenaming": false,
    "specifications": [
      {
        "name": "SbR",
        "implementation": "ReleaseGroupSpecification",
        "implementationName": "Release Group",
        "infoLink": "https://wiki.servarr.com/sonarr/settings#custom-formats-2",
        "negate": false,
        "required": true,
        "fields": [
          {
            "order": 0,
            "name": "value",
            "label": "Regular Expression",
            "helpText": "Custom Format RegEx is Case Insensitive",
            "value": "(?<=^|[\\s.-])SbR\\b",
            "type": "textbox",
            "advanced": false,
            "privacy": "normal",
            "isFloat": false
          }
        ]
      }
    ]
  },
  {
    "name": "PTer",
    "includeCustomFormatWhenRenaming": false,
    "specifications": [
      {
        "name": "PTer",
        "implementation": "ReleaseGroupSpecification",
        "implementationName": "Release Group",
        "infoLink": "https://wiki.servarr.com/sonarr/settings#custom-formats-2",
        "negate": false,
        "required": true,
        "fields": [
          {
            "order": 0,
            "name": "value",
            "label": "Regular Expression",
            "helpText": "Custom Format RegEx is Case Insensitive",
            "value": "(?<=^|[\\s.-])PTer\\b",
            "type": "textbox",
            "advanced": false,
            "privacy": "normal",
            "isFloat": false
          }
        ]
      }
    ]
  },
  {
    "name": "Dariush SD",
    "includeCustomFormatWhenRenaming": true,
    "specifications": [
      {
        "name": "Dariush",
        "implementation": "ReleaseGroupSpecification",
        "implementationName": "Release Group",
        "infoLink": "https://wiki.servarr.com/sonarr/settings#custom-formats-2",
        "negate": false,
        "required": true,
        "fields": [
          {
            "order": 0,
            "name": "value",
            "label": "Regular Expression",
            "helpText": "Custom Format RegEx is Case Insensitive",
            "value": "(?<=^|[\\s.-])Dariush\\b",
            "type": "textbox",
            "advanced": false,
            "privacy": "normal",
            "isFloat": false
          }
        ]
      },
      {
        "name": "DVD",
        "implementation": "SourceSpecification",
        "implementationName": "Source",
        "infoLink": "https://wiki.servarr.com/sonarr/settings#custom-formats-2",
        "negate": true,
        "required": true,
        "fields": [
          {
            "order": 0,
            "name": "value",
            "label": "Source",
            "value": 5,
            "type": "select",
            "advanced": false,
            "selectOptions": [
              {
                "value": 0,
                "name": "Unknown",
                "order": 0
              },
              {
                "value": 1,
                "name": "Television",
                "order": 1
              },
              {
                "value": 2,
                "name": "TelevisionRaw",
                "order": 2
              },
              {
                "value": 3,
                "name": "Web",
                "order": 3
              },
              {
                "value": 4,
                "name": "WebRip",
                "order": 4
              },
              {
                "value": 5,
                "name": "DVD",
                "order": 5
              },
              {
                "value": 6,
                "name": "Bluray",
                "order": 6
              },
              {
                "value": 7,
                "name": "BlurayRaw",
                "order": 7
              }
            ],
            "privacy": "normal",
            "isFloat": false
          }
        ]
      }
    ]
  },
  {
    "name": "TDD",
    "includeCustomFormatWhenRenaming": true,
    "specifications": [
      {
        "name": "TDD",
        "implementation": "ReleaseGroupSpecification",
        "implementationName": "Release Group",
        "infoLink": "https://wiki.servarr.com/sonarr/settings#custom-formats-2",
        "negate": false,
        "required": true,
        "fields": [
          {
            "order": 0,
            "name": "value",
            "label": "Regular Expression",
            "helpText": "Custom Format RegEx is Case Insensitive",
            "value": "(?<=^|[\\s.-])TDD\\b",
            "type": "textbox",
            "advanced": false,
            "privacy": "normal",
            "isFloat": false
          }
        ]
      }
    ]
  },
  {
    "name": "Penumbra",
    "includeCustomFormatWhenRenaming": true,
    "specifications": [
      {
        "name": "Penumbra",
        "implementation": "ReleaseGroupSpecification",
        "implementationName": "Release Group",
        "infoLink": "https://wiki.servarr.com/sonarr/settings#custom-formats-2",
        "negate": false,
        "required": true,
        "fields": [
          {
            "order": 0,
            "name": "value",
            "label": "Regular Expression",
            "helpText": "Custom Format RegEx is Case Insensitive",
            "value": "(?<=^|[\\s.-])Penumbra\\b",
            "type": "textbox",
            "advanced": false,
            "privacy": "normal",
            "isFloat": false
          }
        ]
      }
    ]
  },
  {
    "name": "FTW-HD",
    "includeCustomFormatWhenRenaming": true,
    "specifications": [
      {
        "name": "FTW-HD",
        "implementation": "ReleaseGroupSpecification",
        "implementationName": "Release Group",
        "infoLink": "https://wiki.servarr.com/sonarr/settings#custom-formats-2",
        "negate": false,
        "required": true,
        "fields": [
          {
            "order": 0,
            "name": "value",
            "label": "Regular Expression",
            "helpText": "Custom Format RegEx is Case Insensitive",
            "value": "(?<=^|[\\s.-])FTW-HD\\b",
            "type": "textbox",
            "advanced": false,
            "privacy": "normal",
            "isFloat": false
          }
        ]
      }
    ]
  },
  {
    "name": "xander",
    "includeCustomFormatWhenRenaming": true,
    "specifications": [
      {
        "name": "xander",
        "implementation": "ReleaseGroupSpecification",
        "implementationName": "Release Group",
        "infoLink": "https://wiki.servarr.com/sonarr/settings#custom-formats-2",
        "negate": false,
        "required": true,
        "fields": [
          {
            "order": 0,
            "name": "value",
            "label": "Regular Expression",
            "helpText": "Custom Format RegEx is Case Insensitive",
            "value": "(?<=^|[\\s.-])xander\\b",
            "type": "textbox",
            "advanced": false,
            "privacy": "normal",
            "isFloat": false
          }
        ]
      }
    ]
  },
  {
    "name": "Chotab",
    "includeCustomFormatWhenRenaming": true,
    "specifications": [
      {
        "name": "Chotab",
        "implementation": "ReleaseGroupSpecification",
        "implementationName": "Release Group",
        "infoLink": "https://wiki.servarr.com/sonarr/settings#custom-formats-2",
        "negate": false,
        "required": true,
        "fields": [
          {
            "order": 0,
            "name": "value",
            "label": "Regular Expression",
            "helpText": "Custom Format RegEx is Case Insensitive",
            "value": "(?<=^|[\\s.-])Chotab\\b",
            "type": "textbox",
            "advanced": false,
            "privacy": "normal",
            "isFloat": false
          }
        ]
      }
    ]
  },
  {
    "name": "ESiR",
    "includeCustomFormatWhenRenaming": true,
    "specifications": [
      {
        "name": "ESiR",
        "implementation": "ReleaseGroupSpecification",
        "implementationName": "Release Group",
        "infoLink": "https://wiki.servarr.com/sonarr/settings#custom-formats-2",
        "negate": false,
        "required": true,
        "fields": [
          {
            "order": 0,
            "name": "value",
            "label": "Regular Expression",
            "helpText": "Custom Format RegEx is Case Insensitive",
            "value": "(?<=^|[\\s.-])ESiR\\b",
            "type": "textbox",
            "advanced": false,
            "privacy": "normal",
            "isFloat": false
          }
        ]
      }
    ]
  },
  {
    "name": "Positive",
    "includeCustomFormatWhenRenaming": true,
    "specifications": [
      {
        "name": "Positive",
        "implementation": "ReleaseGroupSpecification",
        "implementationName": "Release Group",
        "infoLink": "https://wiki.servarr.com/sonarr/settings#custom-formats-2",
        "negate": false,
        "required": true,
        "fields": [
          {
            "order": 0,
            "name": "value",
            "label": "Regular Expression",
            "helpText": "Custom Format RegEx is Case Insensitive",
            "value": "(?<=^|[\\s.-])Positive\\b",
            "type": "textbox",
            "advanced": false,
            "privacy": "normal",
            "isFloat": false
          }
        ]
      }
    ]
  },
  {
    "name": "ORiGEN",
    "includeCustomFormatWhenRenaming": true,
    "specifications": [
      {
        "name": "ORiGEN",
        "implementation": "ReleaseGroupSpecification",
        "implementationName": "Release Group",
        "infoLink": "https://wiki.servarr.com/sonarr/settings#custom-formats-2",
        "negate": false,
        "required": true,
        "fields": [
          {
            "order": 0,
            "name": "value",
            "label": "Regular Expression",
            "helpText": "Custom Format RegEx is Case Insensitive",
            "value": "(?<=^|[\\s.-])ORiGEN\\b",
            "type": "textbox",
            "advanced": false,
            "privacy": "normal",
            "isFloat": false
          }
        ]
      }
    ]
  },
  {
    "name": "SaNcTi",
    "includeCustomFormatWhenRenaming": true,
    "specifications": [
      {
        "name": "SaNcTi",
        "implementation": "ReleaseGroupSpecification",
        "implementationName": "Release Group",
        "infoLink": "https://wiki.servarr.com/sonarr/settings#custom-formats-2",
        "negate": false,
        "required": true,
        "fields": [
          {
            "order": 0,
            "name": "value",
            "label": "Regular Expression",
            "helpText": "Custom Format RegEx is Case Insensitive",
            "value": "(?<=^|[\\s.-])SaNcTi\\b",
            "type": "textbox",
            "advanced": false,
            "privacy": "normal",
            "isFloat": false
          }
        ]
      }
    ]
  },
  {
    "name": "ThD",
    "includeCustomFormatWhenRenaming": true,
    "specifications": [
      {
        "name": "ThD",
        "implementation": "ReleaseGroupSpecification",
        "implementationName": "Release Group",
        "infoLink": "https://wiki.servarr.com/sonarr/settings#custom-formats-2",
        "negate": false,
        "required": true,
        "fields": [
          {
            "order": 0,
            "name": "value",
            "label": "Regular Expression",
            "helpText": "Custom Format RegEx is Case Insensitive",
            "value": "(?<=^|[\\s.-])ThD\\b",
            "type": "textbox",
            "advanced": false,
            "privacy": "normal",
            "isFloat": false
          }
        ]
      }
    ]
  },
  {
    "name": "ZIMBO",
    "includeCustomFormatWhenRenaming": true,
    "specifications": [
      {
        "name": "ZIMBO",
        "implementation": "ReleaseGroupSpecification",
        "implementationName": "Release Group",
        "infoLink": "https://wiki.servarr.com/sonarr/settings#custom-formats-2",
        "negate": false,
        "required": true,
        "fields": [
          {
            "order": 0,
            "name": "value",
            "label": "Regular Expression",
            "helpText": "Custom Format RegEx is Case Insensitive",
            "value": "(?<=^|[\\s.-])ZIMBO\\b",
            "type": "textbox",
            "advanced": false,
            "privacy": "normal",
            "isFloat": false
          }
        ]
      }
    ]
  },
  {
    "name": "NyHD",
    "includeCustomFormatWhenRenaming": true,
    "specifications": [
      {
        "name": "NyHD",
        "implementation": "ReleaseGroupSpecification",
        "implementationName": "Release Group",
        "infoLink": "https://wiki.servarr.com/sonarr/settings#custom-formats-2",
        "negate": false,
        "required": true,
        "fields": [
          {
            "order": 0,
            "name": "value",
            "label": "Regular Expression",
            "helpText": "Custom Format RegEx is Case Insensitive",
            "value": "(?<=^|[\\s.-])NyHD\\b",
            "type": "textbox",
            "advanced": false,
            "privacy": "normal",
            "isFloat": false
          }
        ]
      }
    ]
  },
  {
    "name": "luvBB",
    "includeCustomFormatWhenRenaming": true,
    "specifications": [
      {
        "name": "luvBB",
        "implementation": "ReleaseGroupSpecification",
        "implementationName": "Release Group",
        "infoLink": "https://wiki.servarr.com/sonarr/settings#custom-formats-2",
        "negate": false,
        "required": true,
        "fields": [
          {
            "order": 0,
            "name": "value",
            "label": "Regular Expression",
            "helpText": "Custom Format RegEx is Case Insensitive",
            "value": "(?<=^|[\\s.-])luvBB\\b",
            "type": "textbox",
            "advanced": false,
            "privacy": "normal",
            "isFloat": false
          }
        ]
      }
    ]
  },
  {
    "name": "GALAXY",
    "includeCustomFormatWhenRenaming": true,
    "specifications": [
      {
        "name": "GALAXY",
        "implementation": "ReleaseGroupSpecification",
        "implementationName": "Release Group",
        "infoLink": "https://wiki.servarr.com/sonarr/settings#custom-formats-2",
        "negate": false,
        "required": true,
        "fields": [
          {
            "order": 0,
            "name": "value",
            "label": "Regular Expression",
            "helpText": "Custom Format RegEx is Case Insensitive",
            "value": "(?<=^|[\\s.-])GALAXY\\b",
            "type": "textbox",
            "advanced": false,
            "privacy": "normal",
            "isFloat": false
          }
        ]
      }
    ]
  },
  {
    "name": "HiP",
    "includeCustomFormatWhenRenaming": true,
    "specifications": [
      {
        "name": "HiP",
        "implementation": "ReleaseGroupSpecification",
        "implementationName": "Release Group",
        "infoLink": "https://wiki.servarr.com/sonarr/settings#custom-formats-2",
        "negate": false,
        "required": true,
        "fields": [
          {
            "order": 0,
            "name": "value",
            "label": "Regular Expression",
            "helpText": "Custom Format RegEx is Case Insensitive",
            "value": "(?<=^|[\\s.-])HiP\\b",
            "type": "textbox",
            "advanced": false,
            "privacy": "normal",
            "isFloat": false
          }
        ]
      }
    ]
  },
  {
    "name": "GS88",
    "includeCustomFormatWhenRenaming": true,
    "specifications": [
      {
        "name": "GS88",
        "implementation": "ReleaseGroupSpecification",
        "implementationName": "Release Group",
        "infoLink": "https://wiki.servarr.com/sonarr/settings#custom-formats-2",
        "negate": false,
        "required": true,
        "fields": [
          {
            "order": 0,
            "name": "value",
            "label": "Regular Expression",
            "helpText": "Custom Format RegEx is Case Insensitive",
            "value": "(?<=^|[\\s.-])GS88\\b",
            "type": "textbox",
            "advanced": false,
            "privacy": "normal",
            "isFloat": false
          }
        ]
      }
    ]
  },
  {
    "name": "W4NK3R",
    "includeCustomFormatWhenRenaming": true,
    "specifications": [
      {
        "name": "W4NK3R",
        "implementation": "ReleaseGroupSpecification",
        "implementationName": "Release Group",
        "infoLink": "https://wiki.servarr.com/sonarr/settings#custom-formats-2",
        "negate": false,
        "required": true,
        "fields": [
          {
            "order": 0,
            "name": "value",
            "label": "Regular Expression",
            "helpText": "Custom Format RegEx is Case Insensitive",
            "value": "(?<=^|[\\s.-])W4NK3R\\b",
            "type": "textbox",
            "advanced": false,
            "privacy": "normal",
            "isFloat": false
          }
        ]
      }
    ]
  },
  {
    "name": "SiMPLE",
    "includeCustomFormatWhenRenaming": true,
    "specifications": [
      {
        "name": "SiMPLE",
        "implementation": "ReleaseGroupSpecification",
        "implementationName": "Release Group",
        "infoLink": "https://wiki.servarr.com/sonarr/settings#custom-formats-2",
        "negate": false,
        "required": true,
        "fields": [
          {
            "order": 0,
            "name": "value",
            "label": "Regular Expression",
            "helpText": "Custom Format RegEx is Case Insensitive",
            "value": "(?<=^|[\\s.-])SiMPLE\\b",
            "type": "textbox",
            "advanced": false,
            "privacy": "normal",
            "isFloat": false
          }
        ]
      }
    ]
  },
  {
    "name": "BV",
    "includeCustomFormatWhenRenaming": true,
    "specifications": [
      {
        "name": "BV",
        "implementation": "ReleaseGroupSpecification",
        "implementationName": "Release Group",
        "infoLink": "https://wiki.servarr.com/sonarr/settings#custom-formats-2",
        "negate": false,
        "required": true,
        "fields": [
          {
            "order": 0,
            "name": "value",
            "label": "Regular Expression",
            "helpText": "Custom Format RegEx is Case Insensitive",
            "value": "(?<=^|[\\s.-])BV\\b",
            "type": "textbox",
            "advanced": false,
            "privacy": "normal",
            "isFloat": false
          }
        ]
      }
    ]
  },
  {
    "name": "GutS",
    "includeCustomFormatWhenRenaming": true,
    "specifications": [
      {
        "name": "GutS",
        "implementation": "ReleaseGroupSpecification",
        "implementationName": "Release Group",
        "infoLink": "https://wiki.servarr.com/sonarr/settings#custom-formats-2",
        "negate": false,
        "required": true,
        "fields": [
          {
            "order": 0,
            "name": "value",
            "label": "Regular Expression",
            "helpText": "Custom Format RegEx is Case Insensitive",
            "value": "(?<=^|[\\s.-])GutS\\b",
            "type": "textbox",
            "advanced": false,
            "privacy": "normal",
            "isFloat": false
          }
        ]
      }
    ]
  },
  {
    "name": "E.N.D",
    "includeCustomFormatWhenRenaming": true,
    "specifications": [
      {
        "name": "E.N.D",
        "implementation": "ReleaseGroupSpecification",
        "implementationName": "Release Group",
        "infoLink": "https://wiki.servarr.com/sonarr/settings#custom-formats-2",
        "negate": false,
        "required": true,
        "fields": [
          {
            "order": 0,
            "name": "value",
            "label": "Regular Expression",
            "helpText": "Custom Format RegEx is Case Insensitive",
            "value": "(?<=^|[\\s.-])E\\.N\\.D\\b",
            "type": "textbox",
            "advanced": false,
            "privacy": "normal",
            "isFloat": false
          }
        ]
      }
    ]
  },
  {
    "name": "playHD",
    "includeCustomFormatWhenRenaming": true,
    "specifications": [
      {
        "name": "playHD",
        "implementation": "ReleaseGroupSpecification",
        "implementationName": "Release Group",
        "infoLink": "https://wiki.servarr.com/sonarr/settings#custom-formats-2",
        "negate": false,
        "required": true,
        "fields": [
          {
            "order": 0,
            "name": "value",
            "label": "Regular Expression",
            "helpText": "Custom Format RegEx is Case Insensitive",
            "value": "(?<=^|[\\s.-])playHD\\b",
            "type": "textbox",
            "advanced": false,
            "privacy": "normal",
            "isFloat": false
          }
        ]
      }
    ]
  },
  {
    "name": "WMING",
    "includeCustomFormatWhenRenaming": true,
    "specifications": [
      {
        "name": "WMING",
        "implementation": "ReleaseGroupSpecification",
        "implementationName": "Release Group",
        "infoLink": "https://wiki.servarr.com/sonarr/settings#custom-formats-2",
        "negate": false,
        "required": true,
        "fields": [
          {
            "order": 0,
            "name": "value",
            "label": "Regular Expression",
            "helpText": "Custom Format RegEx is Case Insensitive",
            "value": "(?<=^|[\\s.-])WMING\\b",
            "type": "textbox",
            "advanced": false,
            "privacy": "normal",
            "isFloat": false
          }
        ]
      }
    ]
  },
  {
    "name": "KASHMiR",
    "includeCustomFormatWhenRenaming": true,
    "specifications": [
      {
        "name": "KASHMiR",
        "implementation": "ReleaseGroupSpecification",
        "implementationName": "Release Group",
        "infoLink": "https://wiki.servarr.com/sonarr/settings#custom-formats-2",
        "negate": false,
        "required": true,
        "fields": [
          {
            "order": 0,
            "name": "value",
            "label": "Regular Expression",
            "helpText": "Custom Format RegEx is Case Insensitive",
            "value": "(?<=^|[\\s.-])KASHMiR\\b",
            "type": "textbox",
            "advanced": false,
            "privacy": "normal",
            "isFloat": false
          }
        ]
      }
    ]
  },
  {
    "name": "c0ke",
    "includeCustomFormatWhenRenaming": true,
    "specifications": [
      {
        "name": "c0ke",
        "implementation": "ReleaseGroupSpecification",
        "implementationName": "Release Group",
        "infoLink": "https://wiki.servarr.com/sonarr/settings#custom-formats-2",
        "negate": false,
        "required": true,
        "fields": [
          {
            "order": 0,
            "name": "value",
            "label": "Regular Expression",
            "helpText": "Custom Format RegEx is Case Insensitive",
            "value": "(?<=^|[\\s.-])c0ke\\b",
            "type": "textbox",
            "advanced": false,
            "privacy": "normal",
            "isFloat": false
          }
        ]
      }
    ]
  },
  {
    "name": "HANDJOB",
    "includeCustomFormatWhenRenaming": true,
    "specifications": [
      {
        "name": "HANDJOB",
        "implementation": "ReleaseGroupSpecification",
        "implementationName": "Release Group",
        "infoLink": "https://wiki.servarr.com/sonarr/settings#custom-formats-2",
        "negate": false,
        "required": true,
        "fields": [
          {
            "order": 0,
            "name": "value",
            "label": "Regular Expression",
            "helpText": "Custom Format RegEx is Case Insensitive",
            "value": "(?<=^|[\\s.-])HANDJOB\\b",
            "type": "textbox",
            "advanced": false,
            "privacy": "normal",
            "isFloat": false
          }
        ]
      },
      {
        "name": "DVD",
        "implementation": "SourceSpecification",
        "implementationName": "Source",
        "infoLink": "https://wiki.servarr.com/sonarr/settings#custom-formats-2",
        "negate": true,
        "required": true,
        "fields": [
          {
            "order": 0,
            "name": "value",
            "label": "Source",
            "value": 5,
            "type": "select",
            "advanced": false,
            "selectOptions": [
              {
                "value": 0,
                "name": "Unknown",
                "order": 0
              },
              {
                "value": 1,
                "name": "Television",
                "order": 1
              },
              {
                "value": 2,
                "name": "TelevisionRaw",
                "order": 2
              },
              {
                "value": 3,
                "name": "Web",
                "order": 3
              },
              {
                "value": 4,
                "name": "WebRip",
                "order": 4
              },
              {
                "value": 5,
                "name": "DVD",
                "order": 5
              },
              {
                "value": 6,
                "name": "Bluray",
                "order": 6
              },
              {
                "value": 7,
                "name": "BlurayRaw",
                "order": 7
              }
            ],
            "privacy": "normal",
            "isFloat": false
          }
        ]
      }
    ]
  },
  {
    "name": "EDPH",
    "includeCustomFormatWhenRenaming": true,
    "specifications": [
      {
        "name": "EDPH",
        "implementation": "ReleaseGroupSpecification",
        "implementationName": "Release Group",
        "infoLink": "https://wiki.servarr.com/sonarr/settings#custom-formats-2",
        "negate": false,
        "required": true,
        "fields": [
          {
            "order": 0,
            "name": "value",
            "label": "Regular Expression",
            "helpText": "Custom Format RegEx is Case Insensitive",
            "value": "(?<=^|[\\s.-])EDPH\\b",
            "type": "textbox",
            "advanced": false,
            "privacy": "normal",
            "isFloat": false
          }
        ]
      }
    ]
  },
  {
    "name": "MTeam",
    "includeCustomFormatWhenRenaming": true,
    "specifications": [
      {
        "name": "MTeam",
        "implementation": "ReleaseGroupSpecification",
        "implementationName": "Release Group",
        "infoLink": "https://wiki.servarr.com/sonarr/settings#custom-formats-2",
        "negate": false,
        "required": true,
        "fields": [
          {
            "order": 0,
            "name": "value",
            "label": "Regular Expression",
            "helpText": "Custom Format RegEx is Case Insensitive",
            "value": "(?<=^|[\\s.-])MTeam\\b",
            "type": "textbox",
            "advanced": false,
            "privacy": "normal",
            "isFloat": false
          }
        ]
      }
    ]
  },
  {
    "name": "iFT",
    "includeCustomFormatWhenRenaming": true,
    "specifications": [
      {
        "name": "iFT",
        "implementation": "ReleaseGroupSpecification",
        "implementationName": "Release Group",
        "infoLink": "https://wiki.servarr.com/sonarr/settings#custom-formats-2",
        "negate": false,
        "required": true,
        "fields": [
          {
            "order": 0,
            "name": "value",
            "label": "Regular Expression",
            "helpText": "Custom Format RegEx is Case Insensitive",
            "value": "(?<=^|[\\s.-])iFT\\b",
            "type": "textbox",
            "advanced": false,
            "privacy": "normal",
            "isFloat": false
          }
        ]
      }
    ]
  },
  {
    "name": "FraMeSToR",
    "includeCustomFormatWhenRenaming": true,
    "specifications": [
      {
        "name": "FraMeSToR",
        "implementation": "ReleaseGroupSpecification",
        "implementationName": "Release Group",
        "infoLink": "https://wiki.servarr.com/sonarr/settings#custom-formats-2",
        "negate": false,
        "required": true,
        "fields": [
          {
            "order": 0,
            "name": "value",
            "label": "Regular Expression",
            "helpText": "Custom Format RegEx is Case Insensitive",
            "value": "(?<=^|[\\s.-])FraMeSToR\\b",
            "type": "textbox",
            "advanced": false,
            "privacy": "normal",
            "isFloat": false
          }
        ]
      },
      {
        "name": "REMUX",
        "implementation": "ReleaseTitleSpecification",
        "implementationName": "Release Title",
        "infoLink": "https://wiki.servarr.com/sonarr/settings#custom-formats-2",
        "negate": true,
        "required": true,
        "fields": [
          {
            "order": 0,
            "name": "value",
            "label": "Regular Expression",
            "helpText": "Custom Format RegEx is Case Insensitive",
            "value": "REMUX",
            "type": "textbox",
            "advanced": false,
            "privacy": "normal",
            "isFloat": false
          }
        ]
      }
    ]
  },
  {
    "name": "LEGi0N",
    "includeCustomFormatWhenRenaming": true,
    "specifications": [
      {
        "name": "LEGi0N",
        "implementation": "ReleaseGroupSpecification",
        "implementationName": "Release Group",
        "infoLink": "https://wiki.servarr.com/sonarr/settings#custom-formats-2",
        "negate": false,
        "required": true,
        "fields": [
          {
            "order": 0,
            "name": "value",
            "label": "Regular Expression",
            "helpText": "Custom Format RegEx is Case Insensitive",
            "value": "(?<=^|[\\s.-])LEGi0N\\b",
            "type": "textbox",
            "advanced": false,
            "privacy": "normal",
            "isFloat": false
          }
        ]
      }
    ]
  },
  {
    "name": "BHDStudio",
    "includeCustomFormatWhenRenaming": true,
    "specifications": [
      {
        "name": "BHDStudio",
        "implementation": "ReleaseGroupSpecification",
        "implementationName": "Release Group",
        "infoLink": "https://wiki.servarr.com/sonarr/settings#custom-formats-2",
        "negate": false,
        "required": true,
        "fields": [
          {
            "order": 0,
            "name": "value",
            "label": "Regular Expression",
            "helpText": "Custom Format RegEx is Case Insensitive",
            "value": "(?<=^|[\\s.-])BHDStudio\\b",
            "type": "textbox",
            "advanced": false,
            "privacy": "normal",
            "isFloat": false
          }
        ]
      }
    ]
  },
  {
    "name": "1080p",
    "includeCustomFormatWhenRenaming": false,
    "specifications": [
      {
        "name": "1080p",
        "implementation": "ReleaseTitleSpecification",
        "implementationName": "Release Title",
        "infoLink": "https://wiki.servarr.com/sonarr/settings#custom-formats-2",
        "negate": false,
        "required": true,
        "fields": [
          {
            "order": 0,
            "name": "value",
            "label": "Regular Expression",
            "helpText": "Custom Format RegEx is Case Insensitive",
            "value": "[.\\- (\\[]?1080p",
            "type": "textbox",
            "advanced": false,
            "privacy": "normal",
            "isFloat": false
          }
        ]
      },
      {
        "name": "2160p: 2160p",
        "implementation": "ReleaseTitleSpecification",
        "implementationName": "Release Title",
        "infoLink": "https://wiki.servarr.com/sonarr/settings#custom-formats-2",
        "negate": true,
        "required": true,
        "fields": [
          {
            "order": 0,
            "name": "value",
            "label": "Regular Expression",
            "helpText": "Custom Format RegEx is Case Insensitive",
            "value": "(?<=^|[\\s.-])2160p\\b",
            "type": "textbox",
            "advanced": false,
            "privacy": "normal",
            "isFloat": false
          }
        ]
      },
      {
        "name": "720p: 720p",
        "implementation": "ReleaseTitleSpecification",
        "implementationName": "Release Title",
        "infoLink": "https://wiki.servarr.com/sonarr/settings#custom-formats-2",
        "negate": true,
        "required": true,
        "fields": [
          {
            "order": 0,
            "name": "value",
            "label": "Regular Expression",
            "helpText": "Custom Format RegEx is Case Insensitive",
            "value": "[.\\- (\\[]?(720p)",
            "type": "textbox",
            "advanced": false,
            "privacy": "normal",
            "isFloat": false
          }
        ]
      },
      {
        "name": "720p: 480p: 480p",
        "implementation": "ReleaseTitleSpecification",
        "implementationName": "Release Title",
        "infoLink": "https://wiki.servarr.com/sonarr/settings#custom-formats-2",
        "negate": true,
        "required": true,
        "fields": [
          {
            "order": 0,
            "name": "value",
            "label": "Regular Expression",
            "helpText": "Custom Format RegEx is Case Insensitive",
            "value": "(?<=^|[\\s.-])480p|360p|576p|540p\\b",
            "type": "textbox",
            "advanced": false,
            "privacy": "normal",
            "isFloat": false
          }
        ]
      }
    ]
  },
  {
    "name": "720p",
    "includeCustomFormatWhenRenaming": false,
    "specifications": [
      {
        "name": "720p",
        "implementation": "ReleaseTitleSpecification",
        "implementationName": "Release Title",
        "infoLink": "https://wiki.servarr.com/sonarr/settings#custom-formats-2",
        "negate": false,
        "required": true,
        "fields": [
          {
            "order": 0,
            "name": "value",
            "label": "Regular Expression",
            "helpText": "Custom Format RegEx is Case Insensitive",
            "value": "[.\\- (\\[]?(720p)",
            "type": "textbox",
            "advanced": false,
            "privacy": "normal",
            "isFloat": false
          }
        ]
      },
      {
        "name": "1080p: 1080p",
        "implementation": "ReleaseTitleSpecification",
        "implementationName": "Release Title",
        "infoLink": "https://wiki.servarr.com/sonarr/settings#custom-formats-2",
        "negate": true,
        "required": true,
        "fields": [
          {
            "order": 0,
            "name": "value",
            "label": "Regular Expression",
            "helpText": "Custom Format RegEx is Case Insensitive",
            "value": "[.\\- (\\[]?1080p",
            "type": "textbox",
            "advanced": false,
            "privacy": "normal",
            "isFloat": false
          }
        ]
      },
      {
        "name": "2160p: 2160p",
        "implementation": "ReleaseTitleSpecification",
        "implementationName": "Release Title",
        "infoLink": "https://wiki.servarr.com/sonarr/settings#custom-formats-2",
        "negate": true,
        "required": true,
        "fields": [
          {
            "order": 0,
            "name": "value",
            "label": "Regular Expression",
            "helpText": "Custom Format RegEx is Case Insensitive",
            "value": "(?<=^|[\\s.-])2160p\\b",
            "type": "textbox",
            "advanced": false,
            "privacy": "normal",
            "isFloat": false
          }
        ]
      },
      {
        "name": "480p: 480p",
        "implementation": "ReleaseTitleSpecification",
        "implementationName": "Release Title",
        "infoLink": "https://wiki.servarr.com/sonarr/settings#custom-formats-2",
        "negate": true,
        "required": true,
        "fields": [
          {
            "order": 0,
            "name": "value",
            "label": "Regular Expression",
            "helpText": "Custom Format RegEx is Case Insensitive",
            "value": "(?<=^|[\\s.-])480p|360p|576p|540p\\b",
            "type": "textbox",
            "advanced": false,
            "privacy": "normal",
            "isFloat": false
          }
        ]
      }
    ]
  },
  {
    "name": "2160p",
    "includeCustomFormatWhenRenaming": false,
    "specifications": [
      {
        "name": "2160p",
        "implementation": "ReleaseTitleSpecification",
        "implementationName": "Release Title",
        "infoLink": "https://wiki.servarr.com/sonarr/settings#custom-formats-2",
        "negate": false,
        "required": true,
        "fields": [
          {
            "order": 0,
            "name": "value",
            "label": "Regular Expression",
            "helpText": "Custom Format RegEx is Case Insensitive",
            "value": "(?<=^|[\\s.\\-(])(2160p|UHD)\\b",
            "type": "textbox",
            "advanced": false,
            "privacy": "normal",
            "isFloat": false
          }
        ]
      },
      {
        "name": "1080p",
        "implementation": "ReleaseTitleSpecification",
        "implementationName": "Release Title",
        "infoLink": "https://wiki.servarr.com/sonarr/settings#custom-formats-2",
        "negate": true,
        "required": true,
        "fields": [
          {
            "order": 0,
            "name": "value",
            "label": "Regular Expression",
            "helpText": "Custom Format RegEx is Case Insensitive",
            "value": "[.\\- (\\[]?1080p",
            "type": "textbox",
            "advanced": false,
            "privacy": "normal",
            "isFloat": false
          }
        ]
      },
      {
        "name": "720p: 720p",
        "implementation": "ReleaseTitleSpecification",
        "implementationName": "Release Title",
        "infoLink": "https://wiki.servarr.com/sonarr/settings#custom-formats-2",
        "negate": true,
        "required": true,
        "fields": [
          {
            "order": 0,
            "name": "value",
            "label": "Regular Expression",
            "helpText": "Custom Format RegEx is Case Insensitive",
            "value": "[.\\- (\\[]?(720p)",
            "type": "textbox",
            "advanced": false,
            "privacy": "normal",
            "isFloat": false
          }
        ]
      },
      {
        "name": "720p: 480p: 480p",
        "implementation": "ReleaseTitleSpecification",
        "implementationName": "Release Title",
        "infoLink": "https://wiki.servarr.com/sonarr/settings#custom-formats-2",
        "negate": true,
        "required": true,
        "fields": [
          {
            "order": 0,
            "name": "value",
            "label": "Regular Expression",
            "helpText": "Custom Format RegEx is Case Insensitive",
            "value": "(?<=^|[\\s.-])480p|360p|576p|540p\\b",
            "type": "textbox",
            "advanced": false,
            "privacy": "normal",
            "isFloat": false
          }
        ]
      }
    ]
  },
  {
    "name": "Blu-Ray",
    "includeCustomFormatWhenRenaming": false,
    "specifications": [
      {
        "name": "Blu-Ray",
        "implementation": "SourceSpecification",
        "implementationName": "Source",
        "infoLink": "https://wiki.servarr.com/sonarr/settings#custom-formats-2",
        "negate": false,
        "required": true,
        "fields": [
          {
            "order": 0,
            "name": "value",
            "label": "Source",
            "value": 6,
            "type": "select",
            "advanced": false,
            "selectOptions": [
              {
                "value": 0,
                "name": "Unknown",
                "order": 0
              },
              {
                "value": 1,
                "name": "Television",
                "order": 1
              },
              {
                "value": 2,
                "name": "TelevisionRaw",
                "order": 2
              },
              {
                "value": 3,
                "name": "Web",
                "order": 3
              },
              {
                "value": 4,
                "name": "WebRip",
                "order": 4
              },
              {
                "value": 5,
                "name": "DVD",
                "order": 5
              },
              {
                "value": 6,
                "name": "Bluray",
                "order": 6
              },
              {
                "value": 7,
                "name": "BlurayRaw",
                "order": 7
              }
            ],
            "privacy": "normal",
            "isFloat": false
          }
        ]
      },
      {
        "name": "Remux",
        "implementation": "ReleaseTitleSpecification",
        "implementationName": "Release Title",
        "infoLink": "https://wiki.servarr.com/sonarr/settings#custom-formats-2",
        "negate": true,
        "required": true,
        "fields": [
          {
            "order": 0,
            "name": "value",
            "label": "Regular Expression",
            "helpText": "Custom Format RegEx is Case Insensitive",
            "value": "Remux",
            "type": "textbox",
            "advanced": false,
            "privacy": "normal",
            "isFloat": false
          }
        ]
      }
    ]
  },
  {
    "name": "WEBRip",
    "includeCustomFormatWhenRenaming": false,
    "specifications": [
      {
        "name": "WEBRip",
        "implementation": "SourceSpecification",
        "implementationName": "Source",
        "infoLink": "https://wiki.servarr.com/sonarr/settings#custom-formats-2",
        "negate": false,
        "required": true,
        "fields": [
          {
            "order": 0,
            "name": "value",
            "label": "Source",
            "value": 4,
            "type": "select",
            "advanced": false,
            "selectOptions": [
              {
                "value": 0,
                "name": "Unknown",
                "order": 0
              },
              {
                "value": 1,
                "name": "Television",
                "order": 1
              },
              {
                "value": 2,
                "name": "TelevisionRaw",
                "order": 2
              },
              {
                "value": 3,
                "name": "Web",
                "order": 3
              },
              {
                "value": 4,
                "name": "WebRip",
                "order": 4
              },
              {
                "value": 5,
                "name": "DVD",
                "order": 5
              },
              {
                "value": 6,
                "name": "Bluray",
                "order": 6
              },
              {
                "value": 7,
                "name": "BlurayRaw",
                "order": 7
              }
            ],
            "privacy": "normal",
            "isFloat": false
          }
        ]
      }
    ]
  },
  {
    "name": "x264",
    "includeCustomFormatWhenRenaming": false,
    "specifications": [
      {
        "name": "x264",
        "implementation": "ReleaseTitleSpecification",
        "implementationName": "Release Title",
        "infoLink": "https://wiki.servarr.com/sonarr/settings#custom-formats-2",
        "negate": false,
        "required": true,
        "fields": [
          {
            "order": 0,
            "name": "value",
            "label": "Regular Expression",
            "helpText": "Custom Format RegEx is Case Insensitive",
            "value": "^(?!.*(?i:remux)).*([xh](\\.?264)|DVDRip)",
            "type": "textbox",
            "advanced": false,
            "privacy": "normal",
            "isFloat": false
          }
        ]
      },
      {
        "name": "Xvid",
        "implementation": "ReleaseTitleSpecification",
        "implementationName": "Release Title",
        "infoLink": "https://wiki.servarr.com/sonarr/settings#custom-formats-2",
        "negate": true,
        "required": true,
        "fields": [
          {
            "order": 0,
            "name": "value",
            "label": "Regular Expression",
            "helpText": "Custom Format RegEx is Case Insensitive",
            "value": "(?i)[-. ]Xvid",
            "type": "textbox",
            "advanced": false,
            "privacy": "normal",
            "isFloat": false
          }
        ]
      },
      {
        "name": "Disc",
        "implementation": "ReleaseTitleSpecification",
        "implementationName": "Release Title",
        "infoLink": "https://wiki.servarr.com/sonarr/settings#custom-formats-2",
        "negate": true,
        "required": true,
        "fields": [
          {
            "order": 0,
            "name": "value",
            "label": "Regular Expression",
            "helpText": "Custom Format RegEx is Case Insensitive",
            "value": "^(?!.*\\b((?<!HD[._ -]|HD)DVD|BDRip|MKV|XviD|WMV|d3g|BDREMUX|REMUX|^(?=.*1080p)(?=.*HEVC)|[xh][-_. ]?26[45]|German.*DL|((?<=\\d{4}).*German.*(DL)?)(?=.*\\b(AVC|HEVC|VC[-_. ]?1|MVC|MPEG[-_. ]?2)\\b))\\b)(((?=.*\\b(Blu[-_. ]?ray|BD|HD[-_. ]?DVD)\\b)(?=.*\\b(AVC|HEVC|VC[-_. ]?1|MVC|MPEG[-_. ]?2|BDMV|ISO)\\b))|^((?=.*\\b(^((?=.*\\b((.*_)?COMPLETE.*|Dis[ck])\\b)(?=.*(Blu[-_. ]?ray|HD[-_. ]?DVD)))|3D[-_. ]?BD|BR[-_. ]?DISK|Full[-_. ]?Blu[-_. ]?ray|^((?=.*((BD|UHD)[-_. ]?(25|50|66|100|ISO)))))))).*|(?i)(DVD9|DVD5|NTSC|PAL|VOB IFO|VC-1|AVC|MPEG-2|\\bCOMPLETE[-.\\s]?(?:UHD[-.\\s])?BLU[-.\\s]?RAY\\b|\\bCOMPLETE BLURAY\\b|\\bBR-Disk\\b)",
            "type": "textbox",
            "advanced": false,
            "privacy": "normal",
            "isFloat": false
          }
        ]
      },
      {
        "name": "Remux",
        "implementation": "ReleaseTitleSpecification",
        "implementationName": "Release Title",
        "infoLink": "https://wiki.servarr.com/sonarr/settings#custom-formats-2",
        "negate": true,
        "required": true,
        "fields": [
          {
            "order": 0,
            "name": "value",
            "label": "Regular Expression",
            "helpText": "Custom Format RegEx is Case Insensitive",
            "value": "(?i)(REMUX)",
            "type": "textbox",
            "advanced": false,
            "privacy": "normal",
            "isFloat": false
          }
        ]
      },
      {
        "name": "WEB",
        "implementation": "SourceSpecification",
        "implementationName": "Source",
        "infoLink": "https://wiki.servarr.com/sonarr/settings#custom-formats-2",
        "negate": true,
        "required": true,
        "fields": [
          {
            "order": 0,
            "name": "value",
            "label": "Source",
            "value": 3,
            "type": "select",
            "advanced": false,
            "selectOptions": [
              {
                "value": 0,
                "name": "Unknown",
                "order": 0
              },
              {
                "value": 1,
                "name": "Television",
                "order": 1
              },
              {
                "value": 2,
                "name": "TelevisionRaw",
                "order": 2
              },
              {
                "value": 3,
                "name": "Web",
                "order": 3
              },
              {
                "value": 4,
                "name": "WebRip",
                "order": 4
              },
              {
                "value": 5,
                "name": "DVD",
                "order": 5
              },
              {
                "value": 6,
                "name": "Bluray",
                "order": 6
              },
              {
                "value": 7,
                "name": "BlurayRaw",
                "order": 7
              }
            ],
            "privacy": "normal",
            "isFloat": false
          }
        ]
      }
    ]
  },
  {
    "name": "REMUX",
    "includeCustomFormatWhenRenaming": true,
    "specifications": [
      {
        "name": "REMUX",
        "implementation": "ReleaseTitleSpecification",
        "implementationName": "Release Title",
        "infoLink": "https://wiki.servarr.com/sonarr/settings#custom-formats-2",
        "negate": false,
        "required": true,
        "fields": [
          {
            "order": 0,
            "name": "value",
            "label": "Regular Expression",
            "helpText": "Custom Format RegEx is Case Insensitive",
            "value": "REMUX",
            "type": "textbox",
            "advanced": false,
            "privacy": "normal",
            "isFloat": false
          }
        ]
      },
      {
        "name": "DVD",
        "implementation": "SourceSpecification",
        "implementationName": "Source",
        "infoLink": "https://wiki.servarr.com/sonarr/settings#custom-formats-2",
        "negate": true,
        "required": true,
        "fields": [
          {
            "order": 0,
            "name": "value",
            "label": "Source",
            "value": 5,
            "type": "select",
            "advanced": false,
            "selectOptions": [
              {
                "value": 0,
                "name": "Unknown",
                "order": 0
              },
              {
                "value": 1,
                "name": "Television",
                "order": 1
              },
              {
                "value": 2,
                "name": "TelevisionRaw",
                "order": 2
              },
              {
                "value": 3,
                "name": "Web",
                "order": 3
              },
              {
                "value": 4,
                "name": "WebRip",
                "order": 4
              },
              {
                "value": 5,
                "name": "DVD",
                "order": 5
              },
              {
                "value": 6,
                "name": "Bluray",
                "order": 6
              },
              {
                "value": 7,
                "name": "BlurayRaw",
                "order": 7
              }
            ],
            "privacy": "normal",
            "isFloat": false
          }
        ]
      }
    ]
  },
  {
    "name": "Amazon Prime",
    "includeCustomFormatWhenRenaming": true,
    "specifications": [
      {
        "name": "Amazon",
        "implementation": "ReleaseTitleSpecification",
        "implementationName": "Release Title",
        "infoLink": "https://wiki.servarr.com/sonarr/settings#custom-formats-2",
        "negate": false,
        "required": true,
        "fields": [
          {
            "order": 0,
            "name": "value",
            "label": "Regular Expression",
            "helpText": "Custom Format RegEx is Case Insensitive",
            "value": "\\b(amzn|amazon)\\b",
            "type": "textbox",
            "advanced": false,
            "privacy": "normal",
            "isFloat": false
          }
        ]
      },
      {
        "name": "WEBRIP",
        "implementation": "SourceSpecification",
        "implementationName": "Source",
        "infoLink": "https://wiki.servarr.com/sonarr/settings#custom-formats-2",
        "negate": true,
        "required": true,
        "fields": [
          {
            "order": 0,
            "name": "value",
            "label": "Source",
            "value": 4,
            "type": "select",
            "advanced": false,
            "selectOptions": [
              {
                "value": 0,
                "name": "Unknown",
                "order": 0
              },
              {
                "value": 1,
                "name": "Television",
                "order": 1
              },
              {
                "value": 2,
                "name": "TelevisionRaw",
                "order": 2
              },
              {
                "value": 3,
                "name": "Web",
                "order": 3
              },
              {
                "value": 4,
                "name": "WebRip",
                "order": 4
              },
              {
                "value": 5,
                "name": "DVD",
                "order": 5
              },
              {
                "value": 6,
                "name": "Bluray",
                "order": 6
              },
              {
                "value": 7,
                "name": "BlurayRaw",
                "order": 7
              }
            ],
            "privacy": "normal",
            "isFloat": false
          }
        ]
      },
      {
        "name": "x265",
        "implementation": "ReleaseTitleSpecification",
        "implementationName": "Release Title",
        "infoLink": "https://wiki.servarr.com/sonarr/settings#custom-formats-2",
        "negate": true,
        "required": true,
        "fields": [
          {
            "order": 0,
            "name": "value",
            "label": "Regular Expression",
            "helpText": "Custom Format RegEx is Case Insensitive",
            "value": "^(?!.*(?i:remux)).*([x]\\s?(\\.?265))",
            "type": "textbox",
            "advanced": false,
            "privacy": "normal",
            "isFloat": false
          }
        ]
      }
    ]
  },
  {
    "name": "Movies Anywhere",
    "includeCustomFormatWhenRenaming": true,
    "specifications": [
      {
        "name": "Movies Anywhere",
        "implementation": "ReleaseTitleSpecification",
        "implementationName": "Release Title",
        "infoLink": "https://wiki.servarr.com/sonarr/settings#custom-formats-2",
        "negate": false,
        "required": true,
        "fields": [
          {
            "order": 0,
            "name": "value",
            "label": "Regular Expression",
            "helpText": "Custom Format RegEx is Case Insensitive",
            "value": "(?<!dts[ .-]?hd[ .-]?)ma\\b(?=.*\\bweb[ ._-]?(dl|rip)\\b)",
            "type": "textbox",
            "advanced": false,
            "privacy": "normal",
            "isFloat": false
          }
        ]
      },
      {
        "name": "WEBRIP",
        "implementation": "SourceSpecification",
        "implementationName": "Source",
        "infoLink": "https://wiki.servarr.com/sonarr/settings#custom-formats-2",
        "negate": true,
        "required": true,
        "fields": [
          {
            "order": 0,
            "name": "value",
            "label": "Source",
            "value": 4,
            "type": "select",
            "advanced": false,
            "selectOptions": [
              {
                "value": 0,
                "name": "Unknown",
                "order": 0
              },
              {
                "value": 1,
                "name": "Television",
                "order": 1
              },
              {
                "value": 2,
                "name": "TelevisionRaw",
                "order": 2
              },
              {
                "value": 3,
                "name": "Web",
                "order": 3
              },
              {
                "value": 4,
                "name": "WebRip",
                "order": 4
              },
              {
                "value": 5,
                "name": "DVD",
                "order": 5
              },
              {
                "value": 6,
                "name": "Bluray",
                "order": 6
              },
              {
                "value": 7,
                "name": "BlurayRaw",
                "order": 7
              }
            ],
            "privacy": "normal",
            "isFloat": false
          }
        ]
      },
      {
        "name": "x265",
        "implementation": "ReleaseTitleSpecification",
        "implementationName": "Release Title",
        "infoLink": "https://wiki.servarr.com/sonarr/settings#custom-formats-2",
        "negate": true,
        "required": true,
        "fields": [
          {
            "order": 0,
            "name": "value",
            "label": "Regular Expression",
            "helpText": "Custom Format RegEx is Case Insensitive",
            "value": "^(?!.*(?i:remux)).*([x]\\s?(\\.?265))",
            "type": "textbox",
            "advanced": false,
            "privacy": "normal",
            "isFloat": false
          }
        ]
      }
    ]
  },
  {
    "name": "Apple TV+",
    "includeCustomFormatWhenRenaming": true,
    "specifications": [
      {
        "name": "Apple TV+",
        "implementation": "ReleaseTitleSpecification",
        "implementationName": "Release Title",
        "infoLink": "https://wiki.servarr.com/sonarr/settings#custom-formats-2",
        "negate": false,
        "required": true,
        "fields": [
          {
            "order": 0,
            "name": "value",
            "label": "Regular Expression",
            "helpText": "Custom Format RegEx is Case Insensitive",
            "value": "\\b(atvp|aptv|Apple TV\\+)\\b",
            "type": "textbox",
            "advanced": false,
            "privacy": "normal",
            "isFloat": false
          }
        ]
      },
      {
        "name": "WEBRIP",
        "implementation": "SourceSpecification",
        "implementationName": "Source",
        "infoLink": "https://wiki.servarr.com/sonarr/settings#custom-formats-2",
        "negate": true,
        "required": true,
        "fields": [
          {
            "order": 0,
            "name": "value",
            "label": "Source",
            "value": 4,
            "type": "select",
            "advanced": false,
            "selectOptions": [
              {
                "value": 0,
                "name": "Unknown",
                "order": 0
              },
              {
                "value": 1,
                "name": "Television",
                "order": 1
              },
              {
                "value": 2,
                "name": "TelevisionRaw",
                "order": 2
              },
              {
                "value": 3,
                "name": "Web",
                "order": 3
              },
              {
                "value": 4,
                "name": "WebRip",
                "order": 4
              },
              {
                "value": 5,
                "name": "DVD",
                "order": 5
              },
              {
                "value": 6,
                "name": "Bluray",
                "order": 6
              },
              {
                "value": 7,
                "name": "BlurayRaw",
                "order": 7
              }
            ],
            "privacy": "normal",
            "isFloat": false
          }
        ]
      }
    ]
  },
  {
    "name": "Disney+",
    "includeCustomFormatWhenRenaming": true,
    "specifications": [
      {
        "name": "Disney+",
        "implementation": "ReleaseTitleSpecification",
        "implementationName": "Release Title",
        "infoLink": "https://wiki.servarr.com/sonarr/settings#custom-formats-2",
        "negate": false,
        "required": true,
        "fields": [
          {
            "order": 0,
            "name": "value",
            "label": "Regular Expression",
            "helpText": "Custom Format RegEx is Case Insensitive",
            "value": "\\b(dsnp|dsny|disney|Disney\\+)\\b",
            "type": "textbox",
            "advanced": false,
            "privacy": "normal",
            "isFloat": false
          }
        ]
      },
      {
        "name": "WEBRIP",
        "implementation": "SourceSpecification",
        "implementationName": "Source",
        "infoLink": "https://wiki.servarr.com/sonarr/settings#custom-formats-2",
        "negate": true,
        "required": true,
        "fields": [
          {
            "order": 0,
            "name": "value",
            "label": "Source",
            "value": 4,
            "type": "select",
            "advanced": false,
            "selectOptions": [
              {
                "value": 0,
                "name": "Unknown",
                "order": 0
              },
              {
                "value": 1,
                "name": "Television",
                "order": 1
              },
              {
                "value": 2,
                "name": "TelevisionRaw",
                "order": 2
              },
              {
                "value": 3,
                "name": "Web",
                "order": 3
              },
              {
                "value": 4,
                "name": "WebRip",
                "order": 4
              },
              {
                "value": 5,
                "name": "DVD",
                "order": 5
              },
              {
                "value": 6,
                "name": "Bluray",
                "order": 6
              },
              {
                "value": 7,
                "name": "BlurayRaw",
                "order": 7
              }
            ],
            "privacy": "normal",
            "isFloat": false
          }
        ]
      },
      {
        "name": "x265",
        "implementation": "ReleaseTitleSpecification",
        "implementationName": "Release Title",
        "infoLink": "https://wiki.servarr.com/sonarr/settings#custom-formats-2",
        "negate": true,
        "required": true,
        "fields": [
          {
            "order": 0,
            "name": "value",
            "label": "Regular Expression",
            "helpText": "Custom Format RegEx is Case Insensitive",
            "value": "^(?!.*(?i:remux)).*([x]\\s?(\\.?265))",
            "type": "textbox",
            "advanced": false,
            "privacy": "normal",
            "isFloat": false
          }
        ]
      }
    ]
  },
  {
    "name": "HBO Max",
    "includeCustomFormatWhenRenaming": true,
    "specifications": [
      {
        "name": "HBO Max",
        "implementation": "ReleaseTitleSpecification",
        "implementationName": "Release Title",
        "infoLink": "https://wiki.servarr.com/sonarr/settings#custom-formats-2",
        "negate": false,
        "required": true,
        "fields": [
          {
            "order": 0,
            "name": "value",
            "label": "Regular Expression",
            "helpText": "Custom Format RegEx is Case Insensitive",
            "value": "\\b((?<!hbo[ ._-])max)\\b(?=[ ._-]web[ ._-]?(dl|rip)\\b)|\\b(hmax|hbom|hbo[ ._-]max)\\b(?=[ ._-]web[ ._-]?(dl|rip)\\b)",
            "type": "textbox",
            "advanced": false,
            "privacy": "normal",
            "isFloat": false
          }
        ]
      },
      {
        "name": "WEBRIP",
        "implementation": "SourceSpecification",
        "implementationName": "Source",
        "infoLink": "https://wiki.servarr.com/sonarr/settings#custom-formats-2",
        "negate": true,
        "required": true,
        "fields": [
          {
            "order": 0,
            "name": "value",
            "label": "Source",
            "value": 4,
            "type": "select",
            "advanced": false,
            "selectOptions": [
              {
                "value": 0,
                "name": "Unknown",
                "order": 0
              },
              {
                "value": 1,
                "name": "Television",
                "order": 1
              },
              {
                "value": 2,
                "name": "TelevisionRaw",
                "order": 2
              },
              {
                "value": 3,
                "name": "Web",
                "order": 3
              },
              {
                "value": 4,
                "name": "WebRip",
                "order": 4
              },
              {
                "value": 5,
                "name": "DVD",
                "order": 5
              },
              {
                "value": 6,
                "name": "Bluray",
                "order": 6
              },
              {
                "value": 7,
                "name": "BlurayRaw",
                "order": 7
              }
            ],
            "privacy": "normal",
            "isFloat": false
          }
        ]
      },
      {
        "name": "x265",
        "implementation": "ReleaseGroupSpecification",
        "implementationName": "Release Group",
        "infoLink": "https://wiki.servarr.com/sonarr/settings#custom-formats-2",
        "negate": true,
        "required": true,
        "fields": [
          {
            "order": 0,
            "name": "value",
            "label": "Regular Expression",
            "helpText": "Custom Format RegEx is Case Insensitive",
            "value": "^(?!.*(?i:remux)).*([x]\\s?(\\.?265))",
            "type": "textbox",
            "advanced": false,
            "privacy": "normal",
            "isFloat": false
          }
        ]
      }
    ]
  },
  {
    "name": "Netflix",
    "includeCustomFormatWhenRenaming": true,
    "specifications": [
      {
        "name": "Netflix",
        "implementation": "ReleaseTitleSpecification",
        "implementationName": "Release Title",
        "infoLink": "https://wiki.servarr.com/sonarr/settings#custom-formats-2",
        "negate": false,
        "required": true,
        "fields": [
          {
            "order": 0,
            "name": "value",
            "label": "Regular Expression",
            "helpText": "Custom Format RegEx is Case Insensitive",
            "value": "\\b(nf|netflix)\\b",
            "type": "textbox",
            "advanced": false,
            "privacy": "normal",
            "isFloat": false
          }
        ]
      },
      {
        "name": "WEBRIP",
        "implementation": "SourceSpecification",
        "implementationName": "Source",
        "infoLink": "https://wiki.servarr.com/sonarr/settings#custom-formats-2",
        "negate": true,
        "required": true,
        "fields": [
          {
            "order": 0,
            "name": "value",
            "label": "Source",
            "value": 4,
            "type": "select",
            "advanced": false,
            "selectOptions": [
              {
                "value": 0,
                "name": "Unknown",
                "order": 0
              },
              {
                "value": 1,
                "name": "Television",
                "order": 1
              },
              {
                "value": 2,
                "name": "TelevisionRaw",
                "order": 2
              },
              {
                "value": 3,
                "name": "Web",
                "order": 3
              },
              {
                "value": 4,
                "name": "WebRip",
                "order": 4
              },
              {
                "value": 5,
                "name": "DVD",
                "order": 5
              },
              {
                "value": 6,
                "name": "Bluray",
                "order": 6
              },
              {
                "value": 7,
                "name": "BlurayRaw",
                "order": 7
              }
            ],
            "privacy": "normal",
            "isFloat": false
          }
        ]
      },
      {
        "name": "x265",
        "implementation": "ReleaseTitleSpecification",
        "implementationName": "Release Title",
        "infoLink": "https://wiki.servarr.com/sonarr/settings#custom-formats-2",
        "negate": true,
        "required": true,
        "fields": [
          {
            "order": 0,
            "name": "value",
            "label": "Regular Expression",
            "helpText": "Custom Format RegEx is Case Insensitive",
            "value": "^(?!.*(?i:remux)).*([x]\\s?(\\.?265))",
            "type": "textbox",
            "advanced": false,
            "privacy": "normal",
            "isFloat": false
          }
        ]
      }
    ]
  },
  {
    "name": "Hulu",
    "includeCustomFormatWhenRenaming": true,
    "specifications": [
      {
        "name": "Hulu",
        "implementation": "ReleaseTitleSpecification",
        "implementationName": "Release Title",
        "infoLink": "https://wiki.servarr.com/sonarr/settings#custom-formats-2",
        "negate": false,
        "required": true,
        "fields": [
          {
            "order": 0,
            "name": "value",
            "label": "Regular Expression",
            "helpText": "Custom Format RegEx is Case Insensitive",
            "value": "\\b(hulu)\\b",
            "type": "textbox",
            "advanced": false,
            "privacy": "normal",
            "isFloat": false
          }
        ]
      },
      {
        "name": "WEBRIP",
        "implementation": "SourceSpecification",
        "implementationName": "Source",
        "infoLink": "https://wiki.servarr.com/sonarr/settings#custom-formats-2",
        "negate": true,
        "required": true,
        "fields": [
          {
            "order": 0,
            "name": "value",
            "label": "Source",
            "value": 8,
            "type": "select",
            "advanced": false,
            "selectOptions": [
              {
                "value": 0,
                "name": "Unknown",
                "order": 0
              },
              {
                "value": 1,
                "name": "Television",
                "order": 1
              },
              {
                "value": 2,
                "name": "TelevisionRaw",
                "order": 2
              },
              {
                "value": 3,
                "name": "Web",
                "order": 3
              },
              {
                "value": 4,
                "name": "WebRip",
                "order": 4
              },
              {
                "value": 5,
                "name": "DVD",
                "order": 5
              },
              {
                "value": 6,
                "name": "Bluray",
                "order": 6
              },
              {
                "value": 7,
                "name": "BlurayRaw",
                "order": 7
              }
            ],
            "privacy": "normal",
            "isFloat": false
          }
        ]
      },
      {
        "name": "x265",
        "implementation": "ReleaseTitleSpecification",
        "implementationName": "Release Title",
        "infoLink": "https://wiki.servarr.com/sonarr/settings#custom-formats-2",
        "negate": true,
        "required": true,
        "fields": [
          {
            "order": 0,
            "name": "value",
            "label": "Regular Expression",
            "helpText": "Custom Format RegEx is Case Insensitive",
            "value": "^(?!.*(?i:remux)).*([x]\\s?(\\.?265))",
            "type": "textbox",
            "advanced": false,
            "privacy": "normal",
            "isFloat": false
          }
        ]
      }
    ]
  },
  {
    "name": "Peacock TV",
    "includeCustomFormatWhenRenaming": true,
    "specifications": [
      {
        "name": "Peacock TV",
        "implementation": "ReleaseTitleSpecification",
        "implementationName": "Release Title",
        "infoLink": "https://wiki.servarr.com/sonarr/settings#custom-formats-2",
        "negate": false,
        "required": true,
        "fields": [
          {
            "order": 0,
            "name": "value",
            "label": "Regular Expression",
            "helpText": "Custom Format RegEx is Case Insensitive",
            "value": "\\b(pcok|peacock)\\b",
            "type": "textbox",
            "advanced": false,
            "privacy": "normal",
            "isFloat": false
          }
        ]
      },
      {
        "name": "WEBRIP",
        "implementation": "SourceSpecification",
        "implementationName": "Source",
        "infoLink": "https://wiki.servarr.com/sonarr/settings#custom-formats-2",
        "negate": true,
        "required": true,
        "fields": [
          {
            "order": 0,
            "name": "value",
            "label": "Source",
            "value": 4,
            "type": "select",
            "advanced": false,
            "selectOptions": [
              {
                "value": 0,
                "name": "Unknown",
                "order": 0
              },
              {
                "value": 1,
                "name": "Television",
                "order": 1
              },
              {
                "value": 2,
                "name": "TelevisionRaw",
                "order": 2
              },
              {
                "value": 3,
                "name": "Web",
                "order": 3
              },
              {
                "value": 4,
                "name": "WebRip",
                "order": 4
              },
              {
                "value": 5,
                "name": "DVD",
                "order": 5
              },
              {
                "value": 6,
                "name": "Bluray",
                "order": 6
              },
              {
                "value": 7,
                "name": "BlurayRaw",
                "order": 7
              }
            ],
            "privacy": "normal",
            "isFloat": false
          }
        ]
      },
      {
        "name": "x265",
        "implementation": "ReleaseTitleSpecification",
        "implementationName": "Release Title",
        "infoLink": "https://wiki.servarr.com/sonarr/settings#custom-formats-2",
        "negate": true,
        "required": true,
        "fields": [
          {
            "order": 0,
            "name": "value",
            "label": "Regular Expression",
            "helpText": "Custom Format RegEx is Case Insensitive",
            "value": "^(?!.*(?i:remux)).*([x]\\s?(\\.?265))",
            "type": "textbox",
            "advanced": false,
            "privacy": "normal",
            "isFloat": false
          }
        ]
      }
    ]
  },
  {
    "name": "Paramount+",
    "includeCustomFormatWhenRenaming": true,
    "specifications": [
      {
        "name": "Paramount+",
        "implementation": "ReleaseTitleSpecification",
        "implementationName": "Release Title",
        "infoLink": "https://wiki.servarr.com/sonarr/settings#custom-formats-2",
        "negate": false,
        "required": true,
        "fields": [
          {
            "order": 0,
            "name": "value",
            "label": "Regular Expression",
            "helpText": "Custom Format RegEx is Case Insensitive",
            "value": "\\b(pmtp|Paramount Plus)\\b",
            "type": "textbox",
            "advanced": false,
            "privacy": "normal",
            "isFloat": false
          }
        ]
      },
      {
        "name": "WEBRIP",
        "implementation": "SourceSpecification",
        "implementationName": "Source",
        "infoLink": "https://wiki.servarr.com/sonarr/settings#custom-formats-2",
        "negate": true,
        "required": true,
        "fields": [
          {
            "order": 0,
            "name": "value",
            "label": "Source",
            "value": 4,
            "type": "select",
            "advanced": false,
            "selectOptions": [
              {
                "value": 0,
                "name": "Unknown",
                "order": 0
              },
              {
                "value": 1,
                "name": "Television",
                "order": 1
              },
              {
                "value": 2,
                "name": "TelevisionRaw",
                "order": 2
              },
              {
                "value": 3,
                "name": "Web",
                "order": 3
              },
              {
                "value": 4,
                "name": "WebRip",
                "order": 4
              },
              {
                "value": 5,
                "name": "DVD",
                "order": 5
              },
              {
                "value": 6,
                "name": "Bluray",
                "order": 6
              },
              {
                "value": 7,
                "name": "BlurayRaw",
                "order": 7
              }
            ],
            "privacy": "normal",
            "isFloat": false
          }
        ]
      },
      {
        "name": "x265",
        "implementation": "ReleaseTitleSpecification",
        "implementationName": "Release Title",
        "infoLink": "https://wiki.servarr.com/sonarr/settings#custom-formats-2",
        "negate": true,
        "required": true,
        "fields": [
          {
            "order": 0,
            "name": "value",
            "label": "Regular Expression",
            "helpText": "Custom Format RegEx is Case Insensitive",
            "value": "^(?!.*(?i:remux)).*([x]\\s?(\\.?265))",
            "type": "textbox",
            "advanced": false,
            "privacy": "normal",
            "isFloat": false
          }
        ]
      }
    ]
  },
  {
    "name": "iTunes",
    "includeCustomFormatWhenRenaming": true,
    "specifications": [
      {
        "name": "iTunes",
        "implementation": "ReleaseTitleSpecification",
        "implementationName": "Release Title",
        "infoLink": "https://wiki.servarr.com/sonarr/settings#custom-formats-2",
        "negate": false,
        "required": true,
        "fields": [
          {
            "order": 0,
            "name": "value",
            "label": "Regular Expression",
            "helpText": "Custom Format RegEx is Case Insensitive",
            "value": "\\b(it|itunes)\\b(?=[ ._-]web[ ._-]?(dl|rip)\\b)",
            "type": "textbox",
            "advanced": false,
            "privacy": "normal",
            "isFloat": false
          }
        ]
      },
      {
        "name": "WEBRIP",
        "implementation": "SourceSpecification",
        "implementationName": "Source",
        "infoLink": "https://wiki.servarr.com/sonarr/settings#custom-formats-2",
        "negate": true,
        "required": true,
        "fields": [
          {
            "order": 0,
            "name": "value",
            "label": "Source",
            "value": 4,
            "type": "select",
            "advanced": false,
            "selectOptions": [
              {
                "value": 0,
                "name": "Unknown",
                "order": 0
              },
              {
                "value": 1,
                "name": "Television",
                "order": 1
              },
              {
                "value": 2,
                "name": "TelevisionRaw",
                "order": 2
              },
              {
                "value": 3,
                "name": "Web",
                "order": 3
              },
              {
                "value": 4,
                "name": "WebRip",
                "order": 4
              },
              {
                "value": 5,
                "name": "DVD",
                "order": 5
              },
              {
                "value": 6,
                "name": "Bluray",
                "order": 6
              },
              {
                "value": 7,
                "name": "BlurayRaw",
                "order": 7
              }
            ],
            "privacy": "normal",
            "isFloat": false
          }
        ]
      },
      {
        "name": "WEBDL",
        "implementation": "SourceSpecification",
        "implementationName": "Source",
        "infoLink": "https://wiki.servarr.com/sonarr/settings#custom-formats-2",
        "negate": false,
        "required": true,
        "fields": [
          {
            "order": 0,
            "name": "value",
            "label": "Source",
            "value": 3,
            "type": "select",
            "advanced": false,
            "selectOptions": [
              {
                "value": 0,
                "name": "Unknown",
                "order": 0
              },
              {
                "value": 1,
                "name": "Television",
                "order": 1
              },
              {
                "value": 2,
                "name": "TelevisionRaw",
                "order": 2
              },
              {
                "value": 3,
                "name": "Web",
                "order": 3
              },
              {
                "value": 4,
                "name": "WebRip",
                "order": 4
              },
              {
                "value": 5,
                "name": "DVD",
                "order": 5
              },
              {
                "value": 6,
                "name": "Bluray",
                "order": 6
              },
              {
                "value": 7,
                "name": "BlurayRaw",
                "order": 7
              }
            ],
            "privacy": "normal",
            "isFloat": false
          }
        ]
      },
      {
        "name": "x265",
        "implementation": "ReleaseTitleSpecification",
        "implementationName": "Release Title",
        "infoLink": "https://wiki.servarr.com/sonarr/settings#custom-formats-2",
        "negate": true,
        "required": true,
        "fields": [
          {
            "order": 0,
            "name": "value",
            "label": "Regular Expression",
            "helpText": "Custom Format RegEx is Case Insensitive",
            "value": "^(?!.*(?i:remux)).*([x]\\s?(\\.?265))",
            "type": "textbox",
            "advanced": false,
            "privacy": "normal",
            "isFloat": false
          }
        ]
      }
    ]
  },
  {
    "name": "DD+",
    "includeCustomFormatWhenRenaming": false,
    "specifications": [
      {
        "name": "Dolby Digital Plus",
        "implementation": "ReleaseTitleSpecification",
        "implementationName": "Release Title",
        "infoLink": "https://wiki.servarr.com/sonarr/settings#custom-formats-2",
        "negate": false,
        "required": true,
        "fields": [
          {
            "order": 0,
            "name": "value",
            "label": "Regular Expression",
            "helpText": "Custom Format RegEx is Case Insensitive",
            "value": "\\bDD[P+](A)?|\\b(e[-_. ]?ac3)\\b",
            "type": "textbox",
            "advanced": false,
            "privacy": "normal",
            "isFloat": false
          }
        ]
      },
      {
        "name": "TrueHD",
        "implementation": "ReleaseTitleSpecification",
        "implementationName": "Release Title",
        "infoLink": "https://wiki.servarr.com/sonarr/settings#custom-formats-2",
        "negate": true,
        "required": true,
        "fields": [
          {
            "order": 0,
            "name": "value",
            "label": "Regular Expression",
            "helpText": "Custom Format RegEx is Case Insensitive",
            "value": "True[ .-]?HD",
            "type": "textbox",
            "advanced": false,
            "privacy": "normal",
            "isFloat": false
          }
        ]
      },
      {
        "name": "Not DTS",
        "implementation": "ReleaseTitleSpecification",
        "implementationName": "Release Title",
        "infoLink": "https://wiki.servarr.com/sonarr/settings#custom-formats-2",
        "negate": true,
        "required": true,
        "fields": [
          {
            "order": 0,
            "name": "value",
            "label": "Regular Expression",
            "helpText": "Custom Format RegEx is Case Insensitive",
            "value": "\\bDTS(\\b|\\d)",
            "type": "textbox",
            "advanced": false,
            "privacy": "normal",
            "isFloat": false
          }
        ]
      },
      {
        "name": "Not FLAC",
        "implementation": "ReleaseTitleSpecification",
        "implementationName": "Release Title",
        "infoLink": "https://wiki.servarr.com/sonarr/settings#custom-formats-2",
        "negate": true,
        "required": true,
        "fields": [
          {
            "order": 0,
            "name": "value",
            "label": "Regular Expression",
            "helpText": "Custom Format RegEx is Case Insensitive",
            "value": "\\bFLAC(\\b|\\d)",
            "type": "textbox",
            "advanced": false,
            "privacy": "normal",
            "isFloat": false
          }
        ]
      },
      {
        "name": "Not AAC",
        "implementation": "ReleaseTitleSpecification",
        "implementationName": "Release Title",
        "infoLink": "https://wiki.servarr.com/sonarr/settings#custom-formats-2",
        "negate": true,
        "required": true,
        "fields": [
          {
            "order": 0,
            "name": "value",
            "label": "Regular Expression",
            "helpText": "Custom Format RegEx is Case Insensitive",
            "value": "\\bAAC(\\b|\\d)",
            "type": "textbox",
            "advanced": false,
            "privacy": "normal",
            "isFloat": false
          }
        ]
      },
      {
        "name": "Not PCM",
        "implementation": "ReleaseTitleSpecification",
        "implementationName": "Release Title",
        "infoLink": "https://wiki.servarr.com/sonarr/settings#custom-formats-2",
        "negate": true,
        "required": true,
        "fields": [
          {
            "order": 0,
            "name": "value",
            "label": "Regular Expression",
            "helpText": "Custom Format RegEx is Case Insensitive",
            "value": "\\b(l?)PCM(\\b|\\d)",
            "type": "textbox",
            "advanced": false,
            "privacy": "normal",
            "isFloat": false
          }
        ]
      }
    ]
  },
  {
    "name": "DTS",
    "includeCustomFormatWhenRenaming": true,
    "specifications": [
      {
        "name": "Basic DTS",
        "implementation": "ReleaseTitleSpecification",
        "implementationName": "Release Title",
        "infoLink": "https://wiki.servarr.com/sonarr/settings#custom-formats-2",
        "negate": false,
        "required": true,
        "fields": [
          {
            "order": 0,
            "name": "value",
            "label": "Regular Expression",
            "helpText": "Custom Format RegEx is Case Insensitive",
            "value": "\\bDTS(\\b|\\d)",
            "type": "textbox",
            "advanced": false,
            "privacy": "normal",
            "isFloat": false
          }
        ]
      },
      {
        "name": "Not DTS-HD",
        "implementation": "ReleaseTitleSpecification",
        "implementationName": "Release Title",
        "infoLink": "https://wiki.servarr.com/sonarr/settings#custom-formats-2",
        "negate": true,
        "required": true,
        "fields": [
          {
            "order": 0,
            "name": "value",
            "label": "Regular Expression",
            "helpText": "Custom Format RegEx is Case Insensitive",
            "value": "\\b(dts[-_. ]?(ma|hd([-_. ]?ma)?|xll))\\b",
            "type": "textbox",
            "advanced": false,
            "privacy": "normal",
            "isFloat": false
          }
        ]
      },
      {
        "name": "Not DTS-HD HRA/ES",
        "implementation": "ReleaseTitleSpecification",
        "implementationName": "Release Title",
        "infoLink": "https://wiki.servarr.com/sonarr/settings#custom-formats-2",
        "negate": true,
        "required": true,
        "fields": [
          {
            "order": 0,
            "name": "value",
            "label": "Regular Expression",
            "helpText": "Custom Format RegEx is Case Insensitive",
            "value": "dts[-. ]?(es|(hd[. ]?)?(hr|hi))",
            "type": "textbox",
            "advanced": false,
            "privacy": "normal",
            "isFloat": false
          }
        ]
      },
      {
        "name": "Not Dolby Digital Plus",
        "implementation": "ReleaseTitleSpecification",
        "implementationName": "Release Title",
        "infoLink": "https://wiki.servarr.com/sonarr/settings#custom-formats-2",
        "negate": true,
        "required": true,
        "fields": [
          {
            "order": 0,
            "name": "value",
            "label": "Regular Expression",
            "helpText": "Custom Format RegEx is Case Insensitive",
            "value": "\\bDD[P+]|\\b(e[-_. ]?ac3)\\b",
            "type": "textbox",
            "advanced": false,
            "privacy": "normal",
            "isFloat": false
          }
        ]
      },
      {
        "name": "Not TrueHD/ATMOS",
        "implementation": "ReleaseTitleSpecification",
        "implementationName": "Release Title",
        "infoLink": "https://wiki.servarr.com/sonarr/settings#custom-formats-2",
        "negate": true,
        "required": true,
        "fields": [
          {
            "order": 0,
            "name": "value",
            "label": "Regular Expression",
            "helpText": "Custom Format RegEx is Case Insensitive",
            "value": "True[ .-]?HD|\\bATMOS(\\b|\\d)",
            "type": "textbox",
            "advanced": false,
            "privacy": "normal",
            "isFloat": false
          }
        ]
      },
      {
        "name": "Not Basic Dolby Digital",
        "implementation": "ReleaseTitleSpecification",
        "implementationName": "Release Title",
        "infoLink": "https://wiki.servarr.com/sonarr/settings#custom-formats-2",
        "negate": true,
        "required": true,
        "fields": [
          {
            "order": 0,
            "name": "value",
            "label": "Regular Expression",
            "helpText": "Custom Format RegEx is Case Insensitive",
            "value": "\\bDD[^a-z+]|(?<!e)ac3",
            "type": "textbox",
            "advanced": false,
            "privacy": "normal",
            "isFloat": false
          }
        ]
      },
      {
        "name": "Not DTS X",
        "implementation": "ReleaseTitleSpecification",
        "implementationName": "Release Title",
        "infoLink": "https://wiki.servarr.com/sonarr/settings#custom-formats-2",
        "negate": true,
        "required": true,
        "fields": [
          {
            "order": 0,
            "name": "value",
            "label": "Regular Expression",
            "helpText": "Custom Format RegEx is Case Insensitive",
            "value": "\\b(dts[-_. ]?x)\\b(?!\\d)",
            "type": "textbox",
            "advanced": false,
            "privacy": "normal",
            "isFloat": false
          }
        ]
      },
      {
        "name": "Not FLAC",
        "implementation": "ReleaseTitleSpecification",
        "implementationName": "Release Title",
        "infoLink": "https://wiki.servarr.com/sonarr/settings#custom-formats-2",
        "negate": true,
        "required": true,
        "fields": [
          {
            "order": 0,
            "name": "value",
            "label": "Regular Expression",
            "helpText": "Custom Format RegEx is Case Insensitive",
            "value": "\\bFLAC(\\b|\\d)",
            "type": "textbox",
            "advanced": false,
            "privacy": "normal",
            "isFloat": false
          }
        ]
      },
      {
        "name": "Not AAC",
        "implementation": "ReleaseTitleSpecification",
        "implementationName": "Release Title",
        "infoLink": "https://wiki.servarr.com/sonarr/settings#custom-formats-2",
        "negate": true,
        "required": true,
        "fields": [
          {
            "order": 0,
            "name": "value",
            "label": "Regular Expression",
            "helpText": "Custom Format RegEx is Case Insensitive",
            "value": "\\bAAC(\\b|\\d)",
            "type": "textbox",
            "advanced": false,
            "privacy": "normal",
            "isFloat": false
          }
        ]
      },
      {
        "name": "Not PCM",
        "implementation": "ReleaseTitleSpecification",
        "implementationName": "Release Title",
        "infoLink": "https://wiki.servarr.com/sonarr/settings#custom-formats-2",
        "negate": true,
        "required": true,
        "fields": [
          {
            "order": 0,
            "name": "value",
            "label": "Regular Expression",
            "helpText": "Custom Format RegEx is Case Insensitive",
            "value": "\\b(l?)PCM(\\b|\\d)",
            "type": "textbox",
            "advanced": false,
            "privacy": "normal",
            "isFloat": false
          }
        ]
      }
    ]
  },
  {
    "name": "DD",
    "includeCustomFormatWhenRenaming": true,
    "specifications": [
      {
        "name": "Basic Dolby Digital",
        "implementation": "ReleaseTitleSpecification",
        "implementationName": "Release Title",
        "infoLink": "https://wiki.servarr.com/sonarr/settings#custom-formats-2",
        "negate": false,
        "required": true,
        "fields": [
          {
            "order": 0,
            "name": "value",
            "label": "Regular Expression",
            "helpText": "Custom Format RegEx is Case Insensitive",
            "value": "\\bDD[^a-z+]|(?<!e)(a(c3|ac))",
            "type": "textbox",
            "advanced": false,
            "privacy": "normal",
            "isFloat": false
          }
        ]
      },
      {
        "name": "Not Dolby Digital Plus",
        "implementation": "ReleaseTitleSpecification",
        "implementationName": "Release Title",
        "infoLink": "https://wiki.servarr.com/sonarr/settings#custom-formats-2",
        "negate": true,
        "required": true,
        "fields": [
          {
            "order": 0,
            "name": "value",
            "label": "Regular Expression",
            "helpText": "Custom Format RegEx is Case Insensitive",
            "value": "\\bDD[P+]|\\b(e[-_. ]?ac3)\\b",
            "type": "textbox",
            "advanced": false,
            "privacy": "normal",
            "isFloat": false
          }
        ]
      },
      {
        "name": "Not TrueHD/ATMOS",
        "implementation": "ReleaseTitleSpecification",
        "implementationName": "Release Title",
        "infoLink": "https://wiki.servarr.com/sonarr/settings#custom-formats-2",
        "negate": true,
        "required": true,
        "fields": [
          {
            "order": 0,
            "name": "value",
            "label": "Regular Expression",
            "helpText": "Custom Format RegEx is Case Insensitive",
            "value": "True[ .-]?HD|\\bATMOS(\\b|\\d)",
            "type": "textbox",
            "advanced": false,
            "privacy": "normal",
            "isFloat": false
          }
        ]
      },
      {
        "name": "Not DTS",
        "implementation": "ReleaseTitleSpecification",
        "implementationName": "Release Title",
        "infoLink": "https://wiki.servarr.com/sonarr/settings#custom-formats-2",
        "negate": true,
        "required": true,
        "fields": [
          {
            "order": 0,
            "name": "value",
            "label": "Regular Expression",
            "helpText": "Custom Format RegEx is Case Insensitive",
            "value": "\\bDTS(\\b|\\d)",
            "type": "textbox",
            "advanced": false,
            "privacy": "normal",
            "isFloat": false
          }
        ]
      },
      {
        "name": "Not FLAC",
        "implementation": "ReleaseTitleSpecification",
        "implementationName": "Release Title",
        "infoLink": "https://wiki.servarr.com/sonarr/settings#custom-formats-2",
        "negate": true,
        "required": true,
        "fields": [
          {
            "order": 0,
            "name": "value",
            "label": "Regular Expression",
            "helpText": "Custom Format RegEx is Case Insensitive",
            "value": "\\bFLAC(\\b|\\d)",
            "type": "textbox",
            "advanced": false,
            "privacy": "normal",
            "isFloat": false
          }
        ]
      },
      {
        "name": "Not AAC",
        "implementation": "ReleaseTitleSpecification",
        "implementationName": "Release Title",
        "infoLink": "https://wiki.servarr.com/sonarr/settings#custom-formats-2",
        "negate": true,
        "required": true,
        "fields": [
          {
            "order": 0,
            "name": "value",
            "label": "Regular Expression",
            "helpText": "Custom Format RegEx is Case Insensitive",
            "value": "\\bAAC(\\b|\\d)",
            "type": "textbox",
            "advanced": false,
            "privacy": "normal",
            "isFloat": false
          }
        ]
      },
      {
        "name": "Not PCM",
        "implementation": "ReleaseTitleSpecification",
        "implementationName": "Release Title",
        "infoLink": "https://wiki.servarr.com/sonarr/settings#custom-formats-2",
        "negate": true,
        "required": true,
        "fields": [
          {
            "order": 0,
            "name": "value",
            "label": "Regular Expression",
            "helpText": "Custom Format RegEx is Case Insensitive",
            "value": "\\b(l?)PCM(\\b|\\d)",
            "type": "textbox",
            "advanced": false,
            "privacy": "normal",
            "isFloat": false
          }
        ]
      }
    ]
  },
  {
    "name": "ATMOS",
    "includeCustomFormatWhenRenaming": true,
    "specifications": [
      {
        "name": "ATMOS",
        "implementation": "ReleaseTitleSpecification",
        "implementationName": "Release Title",
        "infoLink": "https://wiki.servarr.com/sonarr/settings#custom-formats-2",
        "negate": false,
        "required": false,
        "fields": [
          {
            "order": 0,
            "name": "value",
            "label": "Regular Expression",
            "helpText": "Custom Format RegEx is Case Insensitive",
            "value": "\\bATMOS(\\b|\\d)",
            "type": "textbox",
            "advanced": false,
            "privacy": "normal",
            "isFloat": false
          }
        ]
      },
      {
        "name": "BTN Atmos",
        "implementation": "ReleaseTitleSpecification",
        "implementationName": "Release Title",
        "infoLink": "https://wiki.servarr.com/sonarr/settings#custom-formats-2",
        "negate": false,
        "required": false,
        "fields": [
          {
            "order": 0,
            "name": "value",
            "label": "Regular Expression",
            "helpText": "Custom Format RegEx is Case Insensitive",
            "value": "dd[p+]+a",
            "type": "textbox",
            "advanced": false,
            "privacy": "normal",
            "isFloat": false
          }
        ]
      },
      {
        "name": "BTN TrueHD Atmos",
        "implementation": "ReleaseTitleSpecification",
        "implementationName": "Release Title",
        "infoLink": "https://wiki.servarr.com/sonarr/settings#custom-formats-2",
        "negate": false,
        "required": false,
        "fields": [
          {
            "order": 0,
            "name": "value",
            "label": "Regular Expression",
            "helpText": "Custom Format RegEx is Case Insensitive",
            "value": "TrueHDA",
            "type": "textbox",
            "advanced": false,
            "privacy": "normal",
            "isFloat": false
          }
        ]
      }
    ]
  },
  {
    "name": "IMAX",
    "includeCustomFormatWhenRenaming": true,
    "specifications": [
      {
        "name": "IMAX",
        "implementation": "ReleaseTitleSpecification",
        "implementationName": "Release Title",
        "infoLink": "https://wiki.servarr.com/sonarr/settings#custom-formats-2",
        "negate": false,
        "required": false,
        "fields": [
          {
            "order": 0,
            "name": "value",
            "label": "Regular Expression",
            "helpText": "Custom Format RegEx is Case Insensitive",
            "value": "\\bIMAX\\b",
            "type": "textbox",
            "advanced": false,
            "privacy": "normal",
            "isFloat": false
          }
        ]
      },
      {
        "name": "IMAX Enhanced",
        "implementation": "ReleaseTitleSpecification",
        "implementationName": "Release Title",
        "infoLink": "https://wiki.servarr.com/sonarr/settings#custom-formats-2",
        "negate": false,
        "required": false,
        "fields": [
          {
            "order": 0,
            "name": "value",
            "label": "Regular Expression",
            "helpText": "Custom Format RegEx is Case Insensitive",
            "value": "^(?=.*(DSNP|CORE(?=[ ._-]web[ ._-]?(dl|rip)\\b)|\\bBC(?=[ ._-]web[ ._-]?(dl|rip)\\b)|IMAX[- .]Enhanced)\\b)(?=.*\\b(IMAX|IMAX[- .]Enhanced)\\b).*",
            "type": "textbox",
            "advanced": false,
            "privacy": "normal",
            "isFloat": false
          }
        ]
      }
    ]
  },
  {
    "name": "x265",
    "includeCustomFormatWhenRenaming": false,
    "specifications": [
      {
        "name": "x265",
        "implementation": "ReleaseTitleSpecification",
        "implementationName": "Release Title",
        "infoLink": "https://wiki.servarr.com/sonarr/settings#custom-formats-2",
        "negate": false,
        "required": true,
        "fields": [
          {
            "order": 0,
            "name": "value",
            "label": "Regular Expression",
            "helpText": "Custom Format RegEx is Case Insensitive",
            "value": "^(?!.*(?i:remux)).*([x]\\s?(\\.?265))",
            "type": "textbox",
            "advanced": false,
            "privacy": "normal",
            "isFloat": false
          }
        ]
      },
      {
        "name": "Disc",
        "implementation": "ReleaseTitleSpecification",
        "implementationName": "Release Title",
        "infoLink": "https://wiki.servarr.com/sonarr/settings#custom-formats-2",
        "negate": true,
        "required": true,
        "fields": [
          {
            "order": 0,
            "name": "value",
            "label": "Regular Expression",
            "helpText": "Custom Format RegEx is Case Insensitive",
            "value": "^(?!.*\\b((?<!HD[._ -]|HD)DVD|BDRip|MKV|XviD|WMV|d3g|BDREMUX|REMUX|^(?=.*1080p)(?=.*HEVC)|[xh][-_. ]?26[45]|German.*DL|((?<=\\d{4}).*German.*(DL)?)(?=.*\\b(AVC|HEVC|VC[-_. ]?1|MVC|MPEG[-_. ]?2)\\b))\\b)(((?=.*\\b(Blu[-_. ]?ray|BD|HD[-_. ]?DVD)\\b)(?=.*\\b(AVC|HEVC|VC[-_. ]?1|MVC|MPEG[-_. ]?2|BDMV|ISO)\\b))|^((?=.*\\b(^((?=.*\\b((.*_)?COMPLETE.*|Dis[ck])\\b)(?=.*(Blu[-_. ]?ray|HD[-_. ]?DVD)))|3D[-_. ]?BD|BR[-_. ]?DISK|Full[-_. ]?Blu[-_. ]?ray|^((?=.*((BD|UHD)[-_. ]?(25|50|66|100|ISO)))))))).*|(?i)(DVD9|DVD5|NTSC|PAL|VOB IFO|VC-1|AVC|MPEG-2|\\bCOMPLETE[-.\\s]?(?:UHD[-.\\s])?BLU[-.\\s]?RAY\\b|\\bCOMPLETE BLURAY\\b|\\bBR-Disk\\b)",
            "type": "textbox",
            "advanced": false,
            "privacy": "normal",
            "isFloat": false
          }
        ]
      },
      {
        "name": "Remux",
        "implementation": "ReleaseTitleSpecification",
        "implementationName": "Release Title",
        "infoLink": "https://wiki.servarr.com/sonarr/settings#custom-formats-2",
        "negate": true,
        "required": true,
        "fields": [
          {
            "order": 0,
            "name": "value",
            "label": "Regular Expression",
            "helpText": "Custom Format RegEx is Case Insensitive",
            "value": "(?i)(REMUX|DVDRip)",
            "type": "textbox",
            "advanced": false,
            "privacy": "normal",
            "isFloat": false
          }
        ]
      },
      {
        "name": "Bluray",
        "implementation": "SourceSpecification",
        "implementationName": "Source",
        "infoLink": "https://wiki.servarr.com/sonarr/settings#custom-formats-2",
        "negate": false,
        "required": true,
        "fields": [
          {
            "order": 0,
            "name": "value",
            "label": "Source",
            "value": 6,
            "type": "select",
            "advanced": false,
            "selectOptions": [
              {
                "value": 0,
                "name": "Unknown",
                "order": 0
              },
              {
                "value": 1,
                "name": "Television",
                "order": 1
              },
              {
                "value": 2,
                "name": "TelevisionRaw",
                "order": 2
              },
              {
                "value": 3,
                "name": "Web",
                "order": 3
              },
              {
                "value": 4,
                "name": "WebRip",
                "order": 4
              },
              {
                "value": 5,
                "name": "DVD",
                "order": 5
              },
              {
                "value": 6,
                "name": "Bluray",
                "order": 6
              },
              {
                "value": 7,
                "name": "BlurayRaw",
                "order": 7
              }
            ],
            "privacy": "normal",
            "isFloat": false
          }
        ]
      }
    ]
  },
  {
    "name": "DTS-HD MA",
    "includeCustomFormatWhenRenaming": false,
    "specifications": [
      {
        "name": "DTS-HD MA",
        "implementation": "ReleaseTitleSpecification",
        "implementationName": "Release Title",
        "infoLink": "https://wiki.servarr.com/sonarr/settings#custom-formats-2",
        "negate": false,
        "required": true,
        "fields": [
          {
            "order": 0,
            "name": "value",
            "label": "Regular Expression",
            "helpText": "Custom Format RegEx is Case Insensitive",
            "value": "\\b(dts[-_. ]?(ma|hd([-_. ]?ma)?|xll))(\\b|\\d)",
            "type": "textbox",
            "advanced": false,
            "privacy": "normal",
            "isFloat": false
          }
        ]
      },
      {
        "name": "Not TrueHD/ATMOS",
        "implementation": "ReleaseTitleSpecification",
        "implementationName": "Release Title",
        "infoLink": "https://wiki.servarr.com/sonarr/settings#custom-formats-2",
        "negate": true,
        "required": true,
        "fields": [
          {
            "order": 0,
            "name": "value",
            "label": "Regular Expression",
            "helpText": "Custom Format RegEx is Case Insensitive",
            "value": "True[ .-]?HD|\\bATMOS(\\b|\\d)",
            "type": "textbox",
            "advanced": false,
            "privacy": "normal",
            "isFloat": false
          }
        ]
      },
      {
        "name": "Not Dolby Digital Plus",
        "implementation": "ReleaseTitleSpecification",
        "implementationName": "Release Title",
        "infoLink": "https://wiki.servarr.com/sonarr/settings#custom-formats-2",
        "negate": true,
        "required": true,
        "fields": [
          {
            "order": 0,
            "name": "value",
            "label": "Regular Expression",
            "helpText": "Custom Format RegEx is Case Insensitive",
            "value": "\\bDD[P+]|\\b(e[-_. ]?ac3)\\b",
            "type": "textbox",
            "advanced": false,
            "privacy": "normal",
            "isFloat": false
          }
        ]
      },
      {
        "name": "Not Basic Dolby Digital ",
        "implementation": "ReleaseTitleSpecification",
        "implementationName": "Release Title",
        "infoLink": "https://wiki.servarr.com/sonarr/settings#custom-formats-2",
        "negate": true,
        "required": true,
        "fields": [
          {
            "order": 0,
            "name": "value",
            "label": "Regular Expression",
            "helpText": "Custom Format RegEx is Case Insensitive",
            "value": "\\bDD[^a-z+]|(?<!e)ac3",
            "type": "textbox",
            "advanced": false,
            "privacy": "normal",
            "isFloat": false
          }
        ]
      },
      {
        "name": "Not DTS X",
        "implementation": "ReleaseTitleSpecification",
        "implementationName": "Release Title",
        "infoLink": "https://wiki.servarr.com/sonarr/settings#custom-formats-2",
        "negate": true,
        "required": true,
        "fields": [
          {
            "order": 0,
            "name": "value",
            "label": "Regular Expression",
            "helpText": "Custom Format RegEx is Case Insensitive",
            "value": "\\b(dts[-_. ]?x)\\b(?!\\d)",
            "type": "textbox",
            "advanced": false,
            "privacy": "normal",
            "isFloat": false
          }
        ]
      },
      {
        "name": "Not FLAC",
        "implementation": "ReleaseTitleSpecification",
        "implementationName": "Release Title",
        "infoLink": "https://wiki.servarr.com/sonarr/settings#custom-formats-2",
        "negate": true,
        "required": true,
        "fields": [
          {
            "order": 0,
            "name": "value",
            "label": "Regular Expression",
            "helpText": "Custom Format RegEx is Case Insensitive",
            "value": "\\bFLAC(\\b|\\d)",
            "type": "textbox",
            "advanced": false,
            "privacy": "normal",
            "isFloat": false
          }
        ]
      },
      {
        "name": "Not AAC",
        "implementation": "ReleaseTitleSpecification",
        "implementationName": "Release Title",
        "infoLink": "https://wiki.servarr.com/sonarr/settings#custom-formats-2",
        "negate": true,
        "required": true,
        "fields": [
          {
            "order": 0,
            "name": "value",
            "label": "Regular Expression",
            "helpText": "Custom Format RegEx is Case Insensitive",
            "value": "\\bAAC(\\b|\\d)",
            "type": "textbox",
            "advanced": false,
            "privacy": "normal",
            "isFloat": false
          }
        ]
      },
      {
        "name": "Not PCM",
        "implementation": "ReleaseTitleSpecification",
        "implementationName": "Release Title",
        "infoLink": "https://wiki.servarr.com/sonarr/settings#custom-formats-2",
        "negate": true,
        "required": true,
        "fields": [
          {
            "order": 0,
            "name": "value",
            "label": "Regular Expression",
            "helpText": "Custom Format RegEx is Case Insensitive",
            "value": "\\b(l?)PCM(\\b|\\d)",
            "type": "textbox",
            "advanced": false,
            "privacy": "normal",
            "isFloat": false
          }
        ]
      },
      {
        "name": "Not DTS-HD HRA/ES",
        "implementation": "ReleaseTitleSpecification",
        "implementationName": "Release Title",
        "infoLink": "https://wiki.servarr.com/sonarr/settings#custom-formats-2",
        "negate": true,
        "required": true,
        "fields": [
          {
            "order": 0,
            "name": "value",
            "label": "Regular Expression",
            "helpText": "Custom Format RegEx is Case Insensitive",
            "value": "dts[-. ]?(es|(hd[. ]?)?(hr|hi))",
            "type": "textbox",
            "advanced": false,
            "privacy": "normal",
            "isFloat": false
          }
        ]
      }
    ]
  },
  {
    "name": "FLAC",
    "includeCustomFormatWhenRenaming": false,
    "specifications": [
      {
        "name": "FLAC",
        "implementation": "ReleaseTitleSpecification",
        "implementationName": "Release Title",
        "infoLink": "https://wiki.servarr.com/sonarr/settings#custom-formats-2",
        "negate": false,
        "required": true,
        "fields": [
          {
            "order": 0,
            "name": "value",
            "label": "Regular Expression",
            "helpText": "Custom Format RegEx is Case Insensitive",
            "value": "\\bFLAC(\\b|\\d)",
            "type": "textbox",
            "advanced": false,
            "privacy": "normal",
            "isFloat": false
          }
        ]
      },
      {
        "name": "Not PCM",
        "implementation": "ReleaseTitleSpecification",
        "implementationName": "Release Title",
        "infoLink": "https://wiki.servarr.com/sonarr/settings#custom-formats-2",
        "negate": true,
        "required": true,
        "fields": [
          {
            "order": 0,
            "name": "value",
            "label": "Regular Expression",
            "helpText": "Custom Format RegEx is Case Insensitive",
            "value": "\\b(l?)PCM(\\b|\\d)",
            "type": "textbox",
            "advanced": false,
            "privacy": "normal",
            "isFloat": false
          }
        ]
      },
      {
        "name": "Not AAC",
        "implementation": "ReleaseTitleSpecification",
        "implementationName": "Release Title",
        "infoLink": "https://wiki.servarr.com/sonarr/settings#custom-formats-2",
        "negate": true,
        "required": true,
        "fields": [
          {
            "order": 0,
            "name": "value",
            "label": "Regular Expression",
            "helpText": "Custom Format RegEx is Case Insensitive",
            "value": "\\bAAC(\\b|\\d)",
            "type": "textbox",
            "advanced": false,
            "privacy": "normal",
            "isFloat": false
          }
        ]
      },
      {
        "name": "Not DTS",
        "implementation": "ReleaseTitleSpecification",
        "implementationName": "Release Title",
        "infoLink": "https://wiki.servarr.com/sonarr/settings#custom-formats-2",
        "negate": true,
        "required": true,
        "fields": [
          {
            "order": 0,
            "name": "value",
            "label": "Regular Expression",
            "helpText": "Custom Format RegEx is Case Insensitive",
            "value": "\\bDTS(\\b|\\d)",
            "type": "textbox",
            "advanced": false,
            "privacy": "normal",
            "isFloat": false
          }
        ]
      },
      {
        "name": "Not TrueHD/ATMOS",
        "implementation": "ReleaseTitleSpecification",
        "implementationName": "Release Title",
        "infoLink": "https://wiki.servarr.com/sonarr/settings#custom-formats-2",
        "negate": true,
        "required": true,
        "fields": [
          {
            "order": 0,
            "name": "value",
            "label": "Regular Expression",
            "helpText": "Custom Format RegEx is Case Insensitive",
            "value": "True[ .-]?HD|\\bATMOS(\\b|\\d)",
            "type": "textbox",
            "advanced": false,
            "privacy": "normal",
            "isFloat": false
          }
        ]
      },
      {
        "name": "Not Basic Dolby Digital",
        "implementation": "ReleaseTitleSpecification",
        "implementationName": "Release Title",
        "infoLink": "https://wiki.servarr.com/sonarr/settings#custom-formats-2",
        "negate": true,
        "required": true,
        "fields": [
          {
            "order": 0,
            "name": "value",
            "label": "Regular Expression",
            "helpText": "Custom Format RegEx is Case Insensitive",
            "value": "\\bDD[^a-z+]|(?<!e)ac3",
            "type": "textbox",
            "advanced": false,
            "privacy": "normal",
            "isFloat": false
          }
        ]
      },
      {
        "name": "Not Dolby Digital Plus ",
        "implementation": "ReleaseTitleSpecification",
        "implementationName": "Release Title",
        "infoLink": "https://wiki.servarr.com/sonarr/settings#custom-formats-2",
        "negate": true,
        "required": true,
        "fields": [
          {
            "order": 0,
            "name": "value",
            "label": "Regular Expression",
            "helpText": "Custom Format RegEx is Case Insensitive",
            "value": "\\bDD[P+]|\\b(e[-_. ]?ac3)\\b",
            "type": "textbox",
            "advanced": false,
            "privacy": "normal",
            "isFloat": false
          }
        ]
      }
    ]
  },
  {
    "name": "DTS-X",
    "includeCustomFormatWhenRenaming": false,
    "specifications": [
      {
        "name": "DTS X",
        "implementation": "ReleaseTitleSpecification",
        "implementationName": "Release Title",
        "infoLink": "https://wiki.servarr.com/sonarr/settings#custom-formats-2",
        "negate": false,
        "required": true,
        "fields": [
          {
            "order": 0,
            "name": "value",
            "label": "Regular Expression",
            "helpText": "Custom Format RegEx is Case Insensitive",
            "value": "\\b(dts[-_. ]?x)\\b(?!\\d)",
            "type": "textbox",
            "advanced": false,
            "privacy": "normal",
            "isFloat": false
          }
        ]
      },
      {
        "name": "Not Basic DTS",
        "implementation": "ReleaseTitleSpecification",
        "implementationName": "Release Title",
        "infoLink": "https://wiki.servarr.com/sonarr/settings#custom-formats-2",
        "negate": true,
        "required": true,
        "fields": [
          {
            "order": 0,
            "name": "value",
            "label": "Regular Expression",
            "helpText": "Custom Format RegEx is Case Insensitive",
            "value": "DTS[ .]?[1-9]",
            "type": "textbox",
            "advanced": false,
            "privacy": "normal",
            "isFloat": false
          }
        ]
      },
      {
        "name": "Not Basic Dolby Digital",
        "implementation": "ReleaseTitleSpecification",
        "implementationName": "Release Title",
        "infoLink": "https://wiki.servarr.com/sonarr/settings#custom-formats-2",
        "negate": true,
        "required": true,
        "fields": [
          {
            "order": 0,
            "name": "value",
            "label": "Regular Expression",
            "helpText": "Custom Format RegEx is Case Insensitive",
            "value": "\\bDD[^a-z+]|(?<!e)ac3",
            "type": "textbox",
            "advanced": false,
            "privacy": "normal",
            "isFloat": false
          }
        ]
      },
      {
        "name": "Not Dolby Digital Plus",
        "implementation": "ReleaseTitleSpecification",
        "implementationName": "Release Title",
        "infoLink": "https://wiki.servarr.com/sonarr/settings#custom-formats-2",
        "negate": true,
        "required": true,
        "fields": [
          {
            "order": 0,
            "name": "value",
            "label": "Regular Expression",
            "helpText": "Custom Format RegEx is Case Insensitive",
            "value": "\\bDD[P+]|\\b(e[-_. ]?ac3)\\b",
            "type": "textbox",
            "advanced": false,
            "privacy": "normal",
            "isFloat": false
          }
        ]
      },
      {
        "name": "Not TrueHD/ATMOS",
        "implementation": "ReleaseTitleSpecification",
        "implementationName": "Release Title",
        "infoLink": "https://wiki.servarr.com/sonarr/settings#custom-formats-2",
        "negate": true,
        "required": true,
        "fields": [
          {
            "order": 0,
            "name": "value",
            "label": "Regular Expression",
            "helpText": "Custom Format RegEx is Case Insensitive",
            "value": "True[ .-]?HD|\\bATMOS(\\b|\\d)",
            "type": "textbox",
            "advanced": false,
            "privacy": "normal",
            "isFloat": false
          }
        ]
      },
      {
        "name": "Not FLAC",
        "implementation": "ReleaseTitleSpecification",
        "implementationName": "Release Title",
        "infoLink": "https://wiki.servarr.com/sonarr/settings#custom-formats-2",
        "negate": true,
        "required": true,
        "fields": [
          {
            "order": 0,
            "name": "value",
            "label": "Regular Expression",
            "helpText": "Custom Format RegEx is Case Insensitive",
            "value": "\\bFLAC(\\b|\\d)",
            "type": "textbox",
            "advanced": false,
            "privacy": "normal",
            "isFloat": false
          }
        ]
      },
      {
        "name": "Not AAC",
        "implementation": "ReleaseTitleSpecification",
        "implementationName": "Release Title",
        "infoLink": "https://wiki.servarr.com/sonarr/settings#custom-formats-2",
        "negate": true,
        "required": true,
        "fields": [
          {
            "order": 0,
            "name": "value",
            "label": "Regular Expression",
            "helpText": "Custom Format RegEx is Case Insensitive",
            "value": "\\bAAC(\\b|\\d)",
            "type": "textbox",
            "advanced": false,
            "privacy": "normal",
            "isFloat": false
          }
        ]
      },
      {
        "name": "Not PCM",
        "implementation": "ReleaseTitleSpecification",
        "implementationName": "Release Title",
        "infoLink": "https://wiki.servarr.com/sonarr/settings#custom-formats-2",
        "negate": true,
        "required": true,
        "fields": [
          {
            "order": 0,
            "name": "value",
            "label": "Regular Expression",
            "helpText": "Custom Format RegEx is Case Insensitive",
            "value": "\\b(l?)PCM(\\b|\\d)",
            "type": "textbox",
            "advanced": false,
            "privacy": "normal",
            "isFloat": false
          }
        ]
      }
    ]
  },
  {
    "name": "TrueHD",
    "includeCustomFormatWhenRenaming": false,
    "specifications": [
      {
        "name": "TrueHD",
        "implementation": "ReleaseTitleSpecification",
        "implementationName": "Release Title",
        "infoLink": "https://wiki.servarr.com/sonarr/settings#custom-formats-2",
        "negate": false,
        "required": true,
        "fields": [
          {
            "order": 0,
            "name": "value",
            "label": "Regular Expression",
            "helpText": "Custom Format RegEx is Case Insensitive",
            "value": "True[ .-]?HD",
            "type": "textbox",
            "advanced": false,
            "privacy": "normal",
            "isFloat": false
          }
        ]
      },
      {
        "name": "Not Dolby Digital Plus",
        "implementation": "ReleaseTitleSpecification",
        "implementationName": "Release Title",
        "infoLink": "https://wiki.servarr.com/sonarr/settings#custom-formats-2",
        "negate": true,
        "required": true,
        "fields": [
          {
            "order": 0,
            "name": "value",
            "label": "Regular Expression",
            "helpText": "Custom Format RegEx is Case Insensitive",
            "value": "\\bDD[P+]|\\b(e[-_. ]?ac3)\\b",
            "type": "textbox",
            "advanced": false,
            "privacy": "normal",
            "isFloat": false
          }
        ]
      },
      {
        "name": "Not DTS",
        "implementation": "ReleaseTitleSpecification",
        "implementationName": "Release Title",
        "infoLink": "https://wiki.servarr.com/sonarr/settings#custom-formats-2",
        "negate": true,
        "required": true,
        "fields": [
          {
            "order": 0,
            "name": "value",
            "label": "Regular Expression",
            "helpText": "Custom Format RegEx is Case Insensitive",
            "value": "\\bDTS(\\b|\\d)",
            "type": "textbox",
            "advanced": false,
            "privacy": "normal",
            "isFloat": false
          }
        ]
      },
      {
        "name": "Not FLAC",
        "implementation": "ReleaseTitleSpecification",
        "implementationName": "Release Title",
        "infoLink": "https://wiki.servarr.com/sonarr/settings#custom-formats-2",
        "negate": true,
        "required": true,
        "fields": [
          {
            "order": 0,
            "name": "value",
            "label": "Regular Expression",
            "helpText": "Custom Format RegEx is Case Insensitive",
            "value": "\\bFLAC(\\b|\\d)",
            "type": "textbox",
            "advanced": false,
            "privacy": "normal",
            "isFloat": false
          }
        ]
      },
      {
        "name": "Not Basic Dolby Digital",
        "implementation": "ReleaseTitleSpecification",
        "implementationName": "Release Title",
        "infoLink": "https://wiki.servarr.com/sonarr/settings#custom-formats-2",
        "negate": true,
        "required": true,
        "fields": [
          {
            "order": 0,
            "name": "value",
            "label": "Regular Expression",
            "helpText": "Custom Format RegEx is Case Insensitive",
            "value": "\\bDD[^a-z+]|(?<!e)ac3",
            "type": "textbox",
            "advanced": false,
            "privacy": "normal",
            "isFloat": false
          }
        ]
      }
    ]
  },
  {
    "name": "Black and White",
    "includeCustomFormatWhenRenaming": false,
    "specifications": [
      {
        "name": "BW",
        "implementation": "ReleaseTitleSpecification",
        "implementationName": "Release Title",
        "infoLink": "https://wiki.servarr.com/sonarr/settings#custom-formats-2",
        "negate": false,
        "required": true,
        "fields": [
          {
            "order": 0,
            "name": "value",
            "label": "Regular Expression",
            "helpText": "Custom Format RegEx is Case Insensitive",
            "value": "(?i)\\bblack\\s*[.-]?\\s*(?:and|&)\\s*[.-]?\\s*white\\b",
            "type": "textbox",
            "advanced": false,
            "privacy": "normal",
            "isFloat": false
          }
        ]
      }
    ]
  },
  {
    "name": "RightSIZE",
    "includeCustomFormatWhenRenaming": true,
    "specifications": [
      {
        "name": "RightSIZE",
        "implementation": "ReleaseGroupSpecification",
        "implementationName": "Release Group",
        "infoLink": "https://wiki.servarr.com/sonarr/settings#custom-formats-2",
        "negate": false,
        "required": true,
        "fields": [
          {
            "order": 0,
            "name": "value",
            "label": "Regular Expression",
            "helpText": "Custom Format RegEx is Case Insensitive",
            "value": "(?<=^|[\\s.-])RightSIZE\\b",
            "type": "textbox",
            "advanced": false,
            "privacy": "normal",
            "isFloat": false
          }
        ]
      }
    ]
  },
  {
    "name": "Unwanted",
    "includeCustomFormatWhenRenaming": false,
    "specifications": [
      {
        "name": "576p",
        "implementation": "ResolutionSpecification",
        "implementationName": "Resolution",
        "infoLink": "https://wiki.servarr.com/sonarr/settings#custom-formats-2",
        "negate": false,
        "required": false,
        "fields": [
          {
            "order": 0,
            "name": "value",
            "label": "Resolution",
            "value": 576,
            "type": "select",
            "advanced": false,
            "selectOptions": [
              {
                "value": 0,
                "name": "Unknown",
                "order": 0
              },
              {
                "value": 360,
                "name": "R360P",
                "order": 360
              },
              {
                "value": 480,
                "name": "R480P",
                "order": 480
              },
              {
                "value": 540,
                "name": "R540p",
                "order": 540
              },
              {
                "value": 576,
                "name": "R576p",
                "order": 576
              },
              {
                "value": 720,
                "name": "R720p",
                "order": 720
              },
              {
                "value": 1080,
                "name": "R1080p",
                "order": 1080
              },
              {
                "value": 2160,
                "name": "R2160p",
                "order": 2160
              }
            ],
            "privacy": "normal",
            "isFloat": false
          }
        ]
      },
      {
        "name": "540p",
        "implementation": "ResolutionSpecification",
        "implementationName": "Resolution",
        "infoLink": "https://wiki.servarr.com/sonarr/settings#custom-formats-2",
        "negate": false,
        "required": false,
        "fields": [
          {
            "order": 0,
            "name": "value",
            "label": "Resolution",
            "value": 540,
            "type": "select",
            "advanced": false,
            "selectOptions": [
              {
                "value": 0,
                "name": "Unknown",
                "order": 0
              },
              {
                "value": 360,
                "name": "R360P",
                "order": 360
              },
              {
                "value": 480,
                "name": "R480P",
                "order": 480
              },
              {
                "value": 540,
                "name": "R540p",
                "order": 540
              },
              {
                "value": 576,
                "name": "R576p",
                "order": 576
              },
              {
                "value": 720,
                "name": "R720p",
                "order": 720
              },
              {
                "value": 1080,
                "name": "R1080p",
                "order": 1080
              },
              {
                "value": 2160,
                "name": "R2160p",
                "order": 2160
              }
            ],
            "privacy": "normal",
            "isFloat": false
          }
        ]
      },
      {
        "name": "480p",
        "implementation": "ResolutionSpecification",
        "implementationName": "Resolution",
        "infoLink": "https://wiki.servarr.com/sonarr/settings#custom-formats-2",
        "negate": false,
        "required": false,
        "fields": [
          {
            "order": 0,
            "name": "value",
            "label": "Resolution",
            "value": 480,
            "type": "select",
            "advanced": false,
            "selectOptions": [
              {
                "value": 0,
                "name": "Unknown",
                "order": 0
              },
              {
                "value": 360,
                "name": "R360P",
                "order": 360
              },
              {
                "value": 480,
                "name": "R480P",
                "order": 480
              },
              {
                "value": 540,
                "name": "R540p",
                "order": 540
              },
              {
                "value": 576,
                "name": "R576p",
                "order": 576
              },
              {
                "value": 720,
                "name": "R720p",
                "order": 720
              },
              {
                "value": 1080,
                "name": "R1080p",
                "order": 1080
              },
              {
                "value": 2160,
                "name": "R2160p",
                "order": 2160
              }
            ],
            "privacy": "normal",
            "isFloat": false
          }
        ]
      },
      {
        "name": "360p",
        "implementation": "ResolutionSpecification",
        "implementationName": "Resolution",
        "infoLink": "https://wiki.servarr.com/sonarr/settings#custom-formats-2",
        "negate": false,
        "required": false,
        "fields": [
          {
            "order": 0,
            "name": "value",
            "label": "Resolution",
            "value": 360,
            "type": "select",
            "advanced": false,
            "selectOptions": [
              {
                "value": 0,
                "name": "Unknown",
                "order": 0
              },
              {
                "value": 360,
                "name": "R360P",
                "order": 360
              },
              {
                "value": 480,
                "name": "R480P",
                "order": 480
              },
              {
                "value": 540,
                "name": "R540p",
                "order": 540
              },
              {
                "value": 576,
                "name": "R576p",
                "order": 576
              },
              {
                "value": 720,
                "name": "R720p",
                "order": 720
              },
              {
                "value": 1080,
                "name": "R1080p",
                "order": 1080
              },
              {
                "value": 2160,
                "name": "R2160p",
                "order": 2160
              }
            ],
            "privacy": "normal",
            "isFloat": false
          }
        ]
      },
      {
        "name": "Blu-Ray: Blu-Ray",
        "implementation": "SourceSpecification",
        "implementationName": "Source",
        "infoLink": "https://wiki.servarr.com/sonarr/settings#custom-formats-2",
        "negate": false,
        "required": true,
        "fields": [
          {
            "order": 0,
            "name": "value",
            "label": "Source",
            "value": 6,
            "type": "select",
            "advanced": false,
            "selectOptions": [
              {
                "value": 0,
                "name": "Unknown",
                "order": 0
              },
              {
                "value": 1,
                "name": "Television",
                "order": 1
              },
              {
                "value": 2,
                "name": "TelevisionRaw",
                "order": 2
              },
              {
                "value": 3,
                "name": "Web",
                "order": 3
              },
              {
                "value": 4,
                "name": "WebRip",
                "order": 4
              },
              {
                "value": 5,
                "name": "DVD",
                "order": 5
              },
              {
                "value": 6,
                "name": "Bluray",
                "order": 6
              },
              {
                "value": 7,
                "name": "BlurayRaw",
                "order": 7
              }
            ],
            "privacy": "normal",
            "isFloat": false
          }
        ]
      }
    ]
  },
  {
    "name": "3D",
    "includeCustomFormatWhenRenaming": false,
    "specifications": [
      {
        "name": "3D",
        "implementation": "ReleaseTitleSpecification",
        "implementationName": "Release Title",
        "infoLink": "https://wiki.servarr.com/sonarr/settings#custom-formats-2",
        "negate": false,
        "required": false,
        "fields": [
          {
            "order": 0,
            "name": "value",
            "label": "Regular Expression",
            "helpText": "Custom Format RegEx is Case Insensitive",
            "value": "\\b(3d|sbs|half[ .-]ou|half[ .-]sbs)\\b",
            "type": "textbox",
            "advanced": false,
            "privacy": "normal",
            "isFloat": false
          }
        ]
      },
      {
        "name": "BluRay3D",
        "implementation": "ReleaseTitleSpecification",
        "implementationName": "Release Title",
        "infoLink": "https://wiki.servarr.com/sonarr/settings#custom-formats-2",
        "negate": false,
        "required": false,
        "fields": [
          {
            "order": 0,
            "name": "value",
            "label": "Regular Expression",
            "helpText": "Custom Format RegEx is Case Insensitive",
            "value": "\\b(BluRay3D)\\b",
            "type": "textbox",
            "advanced": false,
            "privacy": "normal",
            "isFloat": false
          }
        ]
      },
      {
        "name": "BD3D",
        "implementation": "ReleaseTitleSpecification",
        "implementationName": "Release Title",
        "infoLink": "https://wiki.servarr.com/sonarr/settings#custom-formats-2",
        "negate": false,
        "required": false,
        "fields": [
          {
            "order": 0,
            "name": "value",
            "label": "Regular Expression",
            "helpText": "Custom Format RegEx is Case Insensitive",
            "value": "\\b(BD3D)\\b",
            "type": "textbox",
            "advanced": false,
            "privacy": "normal",
            "isFloat": false
          }
        ]
      }
    ]
  },
  {
    "name": "Disc ",
    "includeCustomFormatWhenRenaming": false,
    "specifications": [
      {
        "name": "Disc",
        "implementation": "ReleaseTitleSpecification",
        "implementationName": "Release Title",
        "infoLink": "https://wiki.servarr.com/sonarr/settings#custom-formats-2",
        "negate": false,
        "required": true,
        "fields": [
          {
            "order": 0,
            "name": "value",
            "label": "Regular Expression",
            "helpText": "Custom Format RegEx is Case Insensitive",
            "value": "^(?!.*\\b((?<!HD[._ -]|HD)DVD|BDRip|MKV|XviD|WMV|d3g|BDREMUX|REMUX|^(?=.*1080p)(?=.*HEVC)|[xh][-_. ]?26[45]|German.*DL|((?<=\\d{4}).*German.*(DL)?)(?=.*\\b(AVC|HEVC|VC[-_. ]?1|MVC|MPEG[-_. ]?2)\\b))\\b)(((?=.*\\b(Blu[-_. ]?ray|BD|HD[-_. ]?DVD)\\b)(?=.*\\b(AVC|HEVC|VC[-_. ]?1|MVC|MPEG[-_. ]?2|BDMV|ISO)\\b))|^((?=.*\\b(^((?=.*\\b((.*_)?COMPLETE.*|Dis[ck])\\b)(?=.*(Blu[-_. ]?ray|HD[-_. ]?DVD)))|3D[-_. ]?BD|BR[-_. ]?DISK|Full[-_. ]?Blu[-_. ]?ray|^((?=.*((BD|UHD)[-_. ]?(25|50|66|100|ISO)))))))).*|(?i)(DVD9|DVD5|NTSC|PAL|VOB IFO|VC-1|AVC|MPEG-2|\\bCOMPLETE[-.\\s]?(?:UHD[-.\\s])?BLU[-.\\s]?RAY\\b|\\bCOMPLETE BLURAY\\b|\\bBR-Disk\\b)",
            "type": "textbox",
            "advanced": false,
            "privacy": "normal",
            "isFloat": false
          }
        ]
      },
      {
        "name": "Remux / Encode",
        "implementation": "ReleaseTitleSpecification",
        "implementationName": "Release Title",
        "infoLink": "https://wiki.servarr.com/sonarr/settings#custom-formats-2",
        "negate": true,
        "required": true,
        "fields": [
          {
            "order": 0,
            "name": "value",
            "label": "Regular Expression",
            "helpText": "Custom Format RegEx is Case Insensitive",
            "value": "(?i)(REMUX|DVDRip)",
            "type": "textbox",
            "advanced": false,
            "privacy": "normal",
            "isFloat": false
          }
        ]
      }
    ]
  },
  {
    "name": "BeyondHD",
    "includeCustomFormatWhenRenaming": false,
    "specifications": [
      {
        "name": "BeyondHD",
        "implementation": "ReleaseGroupSpecification",
        "implementationName": "Release Group",
        "infoLink": "https://wiki.servarr.com/sonarr/settings#custom-formats-2",
        "negate": false,
        "required": true,
        "fields": [
          {
            "order": 0,
            "name": "value",
            "label": "Regular Expression",
            "helpText": "Custom Format RegEx is Case Insensitive",
            "value": "(?<=^|[\\s.-])BeyondHD\\b",
            "type": "textbox",
            "advanced": false,
            "privacy": "normal",
            "isFloat": false
          }
        ]
      }
    ]
  },
  {
    "name": "ROKU",
    "includeCustomFormatWhenRenaming": true,
    "specifications": [
      {
        "name": "ROKU",
        "implementation": "ReleaseTitleSpecification",
        "implementationName": "Release Title",
        "infoLink": "https://wiki.servarr.com/radarr/settings#custom-formats-2",
        "negate": false,
        "required": true,
        "fields": [
          {
            "order": 0,
            "name": "value",
            "label": "Regular Expression",
            "helpText": "Custom Format RegEx is Case Insensitive",
            "value": "\\b(1080p[ .\\-_]ROKU|ROKU[ .\\-_]1080p)\\b",
            "type": "textbox",
            "advanced": false,
            "privacy": "normal",
            "isFloat": false
          }
        ]
      },
      {
        "name": "WEBRIP",
        "implementation": "SourceSpecification",
        "implementationName": "Source",
        "infoLink": "https://wiki.servarr.com/sonarr/settings#custom-formats-2",
        "negate": true,
        "required": true,
        "fields": [
          {
            "order": 0,
            "name": "value",
            "label": "Source",
            "value": 4,
            "type": "select",
            "advanced": false,
            "selectOptions": [
              {
                "value": 0,
                "name": "Unknown",
                "order": 0
              },
              {
                "value": 1,
                "name": "Television",
                "order": 1
              },
              {
                "value": 2,
                "name": "TelevisionRaw",
                "order": 2
              },
              {
                "value": 3,
                "name": "Web",
                "order": 3
              },
              {
                "value": 4,
                "name": "WebRip",
                "order": 4
              },
              {
                "value": 5,
                "name": "DVD",
                "order": 5
              },
              {
                "value": 6,
                "name": "Bluray",
                "order": 6
              },
              {
                "value": 7,
                "name": "BlurayRaw",
                "order": 7
              }
            ],
            "privacy": "normal",
            "isFloat": false
          }
        ]
      },
      {
        "name": "x265",
        "implementation": "ReleaseTitleSpecification",
        "implementationName": "Release Title",
        "infoLink": "https://wiki.servarr.com/sonarr/settings#custom-formats-2",
        "negate": true,
        "required": true,
        "fields": [
          {
            "order": 0,
            "name": "value",
            "label": "Regular Expression",
            "helpText": "Custom Format RegEx is Case Insensitive",
            "value": "^(?!.*(?i:remux)).*([x]\\s?(\\.?265))",
            "type": "textbox",
            "advanced": false,
            "privacy": "normal",
            "isFloat": false
          }
        ]
      }
    ]
  },
  {
    "name": "iTunes (Missing)",
    "includeCustomFormatWhenRenaming": true,
    "specifications": [
      {
        "name": "WEBRIP",
        "implementation": "SourceSpecification",
        "implementationName": "Source",
        "infoLink": "https://wiki.servarr.com/sonarr/settings#custom-formats-2",
        "negate": true,
        "required": true,
        "fields": [
          {
            "order": 0,
            "name": "value",
            "label": "Source",
            "value": 8,
            "type": "select",
            "advanced": false,
            "selectOptions": [
              {
                "value": 0,
                "name": "Unknown",
                "order": 0
              },
              {
                "value": 1,
                "name": "Television",
                "order": 1
              },
              {
                "value": 2,
                "name": "TelevisionRaw",
                "order": 2
              },
              {
                "value": 3,
                "name": "Web",
                "order": 3
              },
              {
                "value": 4,
                "name": "WebRip",
                "order": 4
              },
              {
                "value": 5,
                "name": "DVD",
                "order": 5
              },
              {
                "value": 6,
                "name": "Bluray",
                "order": 6
              },
              {
                "value": 7,
                "name": "BlurayRaw",
                "order": 7
              }
            ],
            "privacy": "normal",
            "isFloat": false
          }
        ]
      },
      {
        "name": "Amazon Prime: Amazon",
        "implementation": "ReleaseTitleSpecification",
        "implementationName": "Release Title",
        "infoLink": "https://wiki.servarr.com/sonarr/settings#custom-formats-2",
        "negate": true,
        "required": true,
        "fields": [
          {
            "order": 0,
            "name": "value",
            "label": "Regular Expression",
            "helpText": "Custom Format RegEx is Case Insensitive",
            "value": "\\b(amzn|amazon)\\b",
            "type": "textbox",
            "advanced": false,
            "privacy": "normal",
            "isFloat": false
          }
        ]
      },
      {
        "name": "Movies Anywhere: Movies Anywhere",
        "implementation": "ReleaseTitleSpecification",
        "implementationName": "Release Title",
        "infoLink": "https://wiki.servarr.com/sonarr/settings#custom-formats-2",
        "negate": true,
        "required": true,
        "fields": [
          {
            "order": 0,
            "name": "value",
            "label": "Regular Expression",
            "helpText": "Custom Format RegEx is Case Insensitive",
            "value": "(?<!dts[ .-]?hd[ .-]?)ma\\b(?=.*\\bweb[ ._-]?(dl|rip)\\b)",
            "type": "textbox",
            "advanced": false,
            "privacy": "normal",
            "isFloat": false
          }
        ]
      },
      {
        "name": "Apple TV+: Apple TV+",
        "implementation": "ReleaseTitleSpecification",
        "implementationName": "Release Title",
        "infoLink": "https://wiki.servarr.com/sonarr/settings#custom-formats-2",
        "negate": true,
        "required": true,
        "fields": [
          {
            "order": 0,
            "name": "value",
            "label": "Regular Expression",
            "helpText": "Custom Format RegEx is Case Insensitive",
            "value": "\\b(atvp|aptv|Apple TV\\+)\\b",
            "type": "textbox",
            "advanced": false,
            "privacy": "normal",
            "isFloat": false
          }
        ]
      },
      {
        "name": "Disney+: Disney+",
        "implementation": "ReleaseTitleSpecification",
        "implementationName": "Release Title",
        "infoLink": "https://wiki.servarr.com/sonarr/settings#custom-formats-2",
        "negate": true,
        "required": true,
        "fields": [
          {
            "order": 0,
            "name": "value",
            "label": "Regular Expression",
            "helpText": "Custom Format RegEx is Case Insensitive",
            "value": "\\b(dsnp|dsny|disney|Disney\\+)\\b",
            "type": "textbox",
            "advanced": false,
            "privacy": "normal",
            "isFloat": false
          }
        ]
      },
      {
        "name": "HBO Max: HBO Max",
        "implementation": "ReleaseTitleSpecification",
        "implementationName": "Release Title",
        "infoLink": "https://wiki.servarr.com/sonarr/settings#custom-formats-2",
        "negate": true,
        "required": true,
        "fields": [
          {
            "order": 0,
            "name": "value",
            "label": "Regular Expression",
            "helpText": "Custom Format RegEx is Case Insensitive",
            "value": "\\b(hmax|hbom|hbo[ ._-]max)\\b(?=[ ._-]web[ ._-]?(dl|rip)\\b)",
            "type": "textbox",
            "advanced": false,
            "privacy": "normal",
            "isFloat": false
          }
        ]
      },
      {
        "name": "Netflix: Netflix",
        "implementation": "ReleaseTitleSpecification",
        "implementationName": "Release Title",
        "infoLink": "https://wiki.servarr.com/sonarr/settings#custom-formats-2",
        "negate": true,
        "required": true,
        "fields": [
          {
            "order": 0,
            "name": "value",
            "label": "Regular Expression",
            "helpText": "Custom Format RegEx is Case Insensitive",
            "value": "\\b(nf|netflix)\\b",
            "type": "textbox",
            "advanced": false,
            "privacy": "normal",
            "isFloat": false
          }
        ]
      },
      {
        "name": "Peacock TV: Peacock TV",
        "implementation": "ReleaseTitleSpecification",
        "implementationName": "Release Title",
        "infoLink": "https://wiki.servarr.com/sonarr/settings#custom-formats-2",
        "negate": true,
        "required": true,
        "fields": [
          {
            "order": 0,
            "name": "value",
            "label": "Regular Expression",
            "helpText": "Custom Format RegEx is Case Insensitive",
            "value": "\\b(pcok|peacock)\\b",
            "type": "textbox",
            "advanced": false,
            "privacy": "normal",
            "isFloat": false
          }
        ]
      },
      {
        "name": "Paramount+: Paramount+",
        "implementation": "ReleaseTitleSpecification",
        "implementationName": "Release Title",
        "infoLink": "https://wiki.servarr.com/sonarr/settings#custom-formats-2",
        "negate": true,
        "required": true,
        "fields": [
          {
            "order": 0,
            "name": "value",
            "label": "Regular Expression",
            "helpText": "Custom Format RegEx is Case Insensitive",
            "value": "\\b(pmtp|Paramount Plus)\\b",
            "type": "textbox",
            "advanced": false,
            "privacy": "normal",
            "isFloat": false
          }
        ]
      },
      {
        "name": "WEBDL",
        "implementation": "SourceSpecification",
        "implementationName": "Source",
        "infoLink": "https://wiki.servarr.com/sonarr/settings#custom-formats-2",
        "negate": false,
        "required": true,
        "fields": [
          {
            "order": 0,
            "name": "value",
            "label": "Source",
            "value": 7,
            "type": "select",
            "advanced": false,
            "selectOptions": [
              {
                "value": 0,
                "name": "Unknown",
                "order": 0
              },
              {
                "value": 1,
                "name": "Television",
                "order": 1
              },
              {
                "value": 2,
                "name": "TelevisionRaw",
                "order": 2
              },
              {
                "value": 3,
                "name": "Web",
                "order": 3
              },
              {
                "value": 4,
                "name": "WebRip",
                "order": 4
              },
              {
                "value": 5,
                "name": "DVD",
                "order": 5
              },
              {
                "value": 6,
                "name": "Bluray",
                "order": 6
              },
              {
                "value": 7,
                "name": "BlurayRaw",
                "order": 7
              }
            ],
            "privacy": "normal",
            "isFloat": false
          }
        ]
      },
      {
        "name": "ROKU: ROKU",
        "implementation": "ReleaseTitleSpecification",
        "implementationName": "Release Title",
        "infoLink": "https://wiki.servarr.com/sonarr/settings#custom-formats-2",
        "negate": true,
        "required": true,
        "fields": [
          {
            "order": 0,
            "name": "value",
            "label": "Regular Expression",
            "helpText": "Custom Format RegEx is Case Insensitive",
            "value": "\\b(roku)\\b",
            "type": "textbox",
            "advanced": false,
            "privacy": "normal",
            "isFloat": false
          }
        ]
      },
      {
        "name": "IPT ",
        "implementation": "ReleaseGroupSpecification",
        "implementationName": "Release Group",
        "infoLink": "https://wiki.servarr.com/sonarr/settings#custom-formats-2",
        "negate": false,
        "required": true,
        "fields": [
          {
            "order": 0,
            "name": "value",
            "label": "Regular Expression",
            "helpText": "Custom Format RegEx is Case Insensitive",
            "value": "(?<=^|[\\s.-])EVO|CMRG\\b",
            "type": "textbox",
            "advanced": false,
            "privacy": "normal",
            "isFloat": false
          }
        ]
      },
      {
        "name": "Hulu: Hulu",
        "implementation": "ReleaseTitleSpecification",
        "implementationName": "Release Title",
        "infoLink": "https://wiki.servarr.com/sonarr/settings#custom-formats-2",
        "negate": true,
        "required": true,
        "fields": [
          {
            "order": 0,
            "name": "value",
            "label": "Regular Expression",
            "helpText": "Custom Format RegEx is Case Insensitive",
            "value": "\\b(hulu)\\b",
            "type": "textbox",
            "advanced": false,
            "privacy": "normal",
            "isFloat": false
          }
        ]
      },
      {
        "name": "iTunes",
        "implementation": "ReleaseTitleSpecification",
        "implementationName": "Release Title",
        "infoLink": "https://wiki.servarr.com/sonarr/settings#custom-formats-2",
        "negate": true,
        "required": true,
        "fields": [
          {
            "order": 0,
            "name": "value",
            "label": "Regular Expression",
            "helpText": "Custom Format RegEx is Case Insensitive",
            "value": "\\b(it|itunes)\\b(?=[ ._-]web[ ._-]?(dl|rip)\\b)",
            "type": "textbox",
            "advanced": false,
            "privacy": "normal",
            "isFloat": false
          }
        ]
      },
      {
        "name": "x265",
        "implementation": "ReleaseTitleSpecification",
        "implementationName": "Release Title",
        "infoLink": "https://wiki.servarr.com/sonarr/settings#custom-formats-2",
        "negate": true,
        "required": true,
        "fields": [
          {
            "order": 0,
            "name": "value",
            "label": "Regular Expression",
            "helpText": "Custom Format RegEx is Case Insensitive",
            "value": "^(?!.*(?i:remux)).*([x]\\s?(\\.?265))",
            "type": "textbox",
            "advanced": false,
            "privacy": "normal",
            "isFloat": false
          }
        ]
      }
    ]
  },
  {
    "name": "HANDJOB SD",
    "includeCustomFormatWhenRenaming": false,
    "specifications": [
      {
        "name": "HANDJOB",
        "implementation": "ReleaseGroupSpecification",
        "implementationName": "Release Group",
        "infoLink": "https://wiki.servarr.com/sonarr/settings#custom-formats-2",
        "negate": false,
        "required": true,
        "fields": [
          {
            "order": 0,
            "name": "value",
            "label": "Regular Expression",
            "helpText": "Custom Format RegEx is Case Insensitive",
            "value": "(?<=^|[\\s.-])HANDJOB\\b",
            "type": "textbox",
            "advanced": false,
            "privacy": "normal",
            "isFloat": false
          }
        ]
      },
      {
        "name": "DVD",
        "implementation": "SourceSpecification",
        "implementationName": "Source",
        "infoLink": "https://wiki.servarr.com/sonarr/settings#custom-formats-2",
        "negate": false,
        "required": true,
        "fields": [
          {
            "order": 0,
            "name": "value",
            "label": "Source",
            "value": 5,
            "type": "select",
            "advanced": false,
            "selectOptions": [
              {
                "value": 0,
                "name": "Unknown",
                "order": 0
              },
              {
                "value": 1,
                "name": "Television",
                "order": 1
              },
              {
                "value": 2,
                "name": "TelevisionRaw",
                "order": 2
              },
              {
                "value": 3,
                "name": "Web",
                "order": 3
              },
              {
                "value": 4,
                "name": "WebRip",
                "order": 4
              },
              {
                "value": 5,
                "name": "DVD",
                "order": 5
              },
              {
                "value": 6,
                "name": "Bluray",
                "order": 6
              },
              {
                "value": 7,
                "name": "BlurayRaw",
                "order": 7
              }
            ],
            "privacy": "normal",
            "isFloat": false
          }
        ]
      }
    ]
  },
  {
    "name": "DVD REMUX ",
    "includeCustomFormatWhenRenaming": true,
    "specifications": [
      {
        "name": "REMUX",
        "implementation": "ReleaseTitleSpecification",
        "implementationName": "Release Title",
        "infoLink": "https://wiki.servarr.com/sonarr/settings#custom-formats-2",
        "negate": false,
        "required": true,
        "fields": [
          {
            "order": 0,
            "name": "value",
            "label": "Regular Expression",
            "helpText": "Custom Format RegEx is Case Insensitive",
            "value": "REMUX",
            "type": "textbox",
            "advanced": false,
            "privacy": "normal",
            "isFloat": false
          }
        ]
      },
      {
        "name": "DVD",
        "implementation": "SourceSpecification",
        "implementationName": "Source",
        "infoLink": "https://wiki.servarr.com/sonarr/settings#custom-formats-2",
        "negate": false,
        "required": true,
        "fields": [
          {
            "order": 0,
            "name": "value",
            "label": "Source",
            "value": 5,
            "type": "select",
            "advanced": false,
            "selectOptions": [
              {
                "value": 0,
                "name": "Unknown",
                "order": 0
              },
              {
                "value": 1,
                "name": "Television",
                "order": 1
              },
              {
                "value": 2,
                "name": "TelevisionRaw",
                "order": 2
              },
              {
                "value": 3,
                "name": "Web",
                "order": 3
              },
              {
                "value": 4,
                "name": "WebRip",
                "order": 4
              },
              {
                "value": 5,
                "name": "DVD",
                "order": 5
              },
              {
                "value": 6,
                "name": "Bluray",
                "order": 6
              },
              {
                "value": 7,
                "name": "BlurayRaw",
                "order": 7
              }
            ],
            "privacy": "normal",
            "isFloat": false
          }
        ]
      }
    ]
  },
  {
    "name": "DVD",
    "includeCustomFormatWhenRenaming": false,
    "specifications": [
      {
        "name": "DVD",
        "implementation": "SourceSpecification",
        "implementationName": "Source",
        "infoLink": "https://wiki.servarr.com/sonarr/settings#custom-formats-2",
        "negate": false,
        "required": false,
        "fields": [
          {
            "order": 0,
            "name": "value",
            "label": "Source",
            "value": 5,
            "type": "select",
            "advanced": false,
            "selectOptions": [
              {
                "value": 0,
                "name": "Unknown",
                "order": 0
              },
              {
                "value": 1,
                "name": "Television",
                "order": 1
              },
              {
                "value": 2,
                "name": "TelevisionRaw",
                "order": 2
              },
              {
                "value": 3,
                "name": "Web",
                "order": 3
              },
              {
                "value": 4,
                "name": "WebRip",
                "order": 4
              },
              {
                "value": 5,
                "name": "DVD",
                "order": 5
              },
              {
                "value": 6,
                "name": "Bluray",
                "order": 6
              },
              {
                "value": 7,
                "name": "BlurayRaw",
                "order": 7
              }
            ],
            "privacy": "normal",
            "isFloat": false
          }
        ]
      },
      {
        "name": "DVD",
        "implementation": "ReleaseTitleSpecification",
        "implementationName": "Release Title",
        "infoLink": "https://wiki.servarr.com/sonarr/settings#custom-formats-2",
        "negate": false,
        "required": true,
        "fields": [
          {
            "order": 0,
            "name": "value",
            "label": "Regular Expression",
            "helpText": "Custom Format RegEx is Case Insensitive",
            "value": "DVD",
            "type": "textbox",
            "advanced": false,
            "privacy": "normal",
            "isFloat": false
          }
        ]
      }
    ]
  },
  {
    "name": "Xvid",
    "includeCustomFormatWhenRenaming": false,
    "specifications": [
      {
        "name": "Xvid",
        "implementation": "ReleaseTitleSpecification",
        "implementationName": "Release Title",
        "infoLink": "https://wiki.servarr.com/sonarr/settings#custom-formats-2",
        "negate": false,
        "required": true,
        "fields": [
          {
            "order": 0,
            "name": "value",
            "label": "Regular Expression",
            "helpText": "Custom Format RegEx is Case Insensitive",
            "value": "(?i)[-. ]Xvid",
            "type": "textbox",
            "advanced": false,
            "privacy": "normal",
            "isFloat": false
          }
        ]
      }
    ]
  },
  {
    "name": "TBB SD",
    "includeCustomFormatWhenRenaming": false,
    "specifications": [
      {
        "name": "TBB",
        "implementation": "ReleaseGroupSpecification",
        "implementationName": "Release Group",
        "infoLink": "https://wiki.servarr.com/sonarr/settings#custom-formats-2",
        "negate": false,
        "required": true,
        "fields": [
          {
            "order": 0,
            "name": "value",
            "label": "Regular Expression",
            "helpText": "Custom Format RegEx is Case Insensitive",
            "value": "(?<=^|[\\s.-])TBB\\b",
            "type": "textbox",
            "advanced": false,
            "privacy": "normal",
            "isFloat": false
          }
        ]
      },
      {
        "name": "DVD",
        "implementation": "SourceSpecification",
        "implementationName": "Source",
        "infoLink": "https://wiki.servarr.com/sonarr/settings#custom-formats-2",
        "negate": false,
        "required": true,
        "fields": [
          {
            "order": 0,
            "name": "value",
            "label": "Source",
            "value": 5,
            "type": "select",
            "advanced": false,
            "selectOptions": [
              {
                "value": 0,
                "name": "Unknown",
                "order": 0
              },
              {
                "value": 1,
                "name": "Television",
                "order": 1
              },
              {
                "value": 2,
                "name": "TelevisionRaw",
                "order": 2
              },
              {
                "value": 3,
                "name": "Web",
                "order": 3
              },
              {
                "value": 4,
                "name": "WebRip",
                "order": 4
              },
              {
                "value": 5,
                "name": "DVD",
                "order": 5
              },
              {
                "value": 6,
                "name": "Bluray",
                "order": 6
              },
              {
                "value": 7,
                "name": "BlurayRaw",
                "order": 7
              }
            ],
            "privacy": "normal",
            "isFloat": false
          }
        ]
      }
    ]
  },
  {
    "name": "Dariush ",
    "includeCustomFormatWhenRenaming": true,
    "specifications": [
      {
        "name": "Dariush",
        "implementation": "ReleaseGroupSpecification",
        "implementationName": "Release Group",
        "infoLink": "https://wiki.servarr.com/sonarr/settings#custom-formats-2",
        "negate": false,
        "required": true,
        "fields": [
          {
            "order": 0,
            "name": "value",
            "label": "Regular Expression",
            "helpText": "Custom Format RegEx is Case Insensitive",
            "value": "(?<=^|[\\s.-])Dariush\\b",
            "type": "textbox",
            "advanced": false,
            "privacy": "normal",
            "isFloat": false
          }
        ]
      },
      {
        "name": "DVD",
        "implementation": "SourceSpecification",
        "implementationName": "Source",
        "infoLink": "https://wiki.servarr.com/sonarr/settings#custom-formats-2",
        "negate": false,
        "required": true,
        "fields": [
          {
            "order": 0,
            "name": "value",
            "label": "Source",
            "value": 5,
            "type": "select",
            "advanced": false,
            "selectOptions": [
              {
                "value": 0,
                "name": "Unknown",
                "order": 0
              },
              {
                "value": 1,
                "name": "Television",
                "order": 1
              },
              {
                "value": 2,
                "name": "TelevisionRaw",
                "order": 2
              },
              {
                "value": 3,
                "name": "Web",
                "order": 3
              },
              {
                "value": 4,
                "name": "WebRip",
                "order": 4
              },
              {
                "value": 5,
                "name": "DVD",
                "order": 5
              },
              {
                "value": 6,
                "name": "Bluray",
                "order": 6
              },
              {
                "value": 7,
                "name": "BlurayRaw",
                "order": 7
              }
            ],
            "privacy": "normal",
            "isFloat": false
          }
        ]
      }
    ]
  },
  {
    "name": "480p",
    "includeCustomFormatWhenRenaming": false,
    "specifications": [
      {
        "name": "360p",
        "implementation": "ResolutionSpecification",
        "implementationName": "Resolution",
        "infoLink": "https://wiki.servarr.com/sonarr/settings#custom-formats-2",
        "negate": false,
        "required": false,
        "fields": [
          {
            "order": 0,
            "name": "value",
            "label": "Resolution",
            "value": 360,
            "type": "select",
            "advanced": false,
            "selectOptions": [
              {
                "value": 0,
                "name": "Unknown",
                "order": 0
              },
              {
                "value": 360,
                "name": "R360P",
                "order": 360
              },
              {
                "value": 480,
                "name": "R480P",
                "order": 480
              },
              {
                "value": 540,
                "name": "R540p",
                "order": 540
              },
              {
                "value": 576,
                "name": "R576p",
                "order": 576
              },
              {
                "value": 720,
                "name": "R720p",
                "order": 720
              },
              {
                "value": 1080,
                "name": "R1080p",
                "order": 1080
              },
              {
                "value": 2160,
                "name": "R2160p",
                "order": 2160
              }
            ],
            "privacy": "normal",
            "isFloat": false
          }
        ]
      },
      {
        "name": "480p",
        "implementation": "ResolutionSpecification",
        "implementationName": "Resolution",
        "infoLink": "https://wiki.servarr.com/sonarr/settings#custom-formats-2",
        "negate": false,
        "required": false,
        "fields": [
          {
            "order": 0,
            "name": "value",
            "label": "Resolution",
            "value": 480,
            "type": "select",
            "advanced": false,
            "selectOptions": [
              {
                "value": 0,
                "name": "Unknown",
                "order": 0
              },
              {
                "value": 360,
                "name": "R360P",
                "order": 360
              },
              {
                "value": 480,
                "name": "R480P",
                "order": 480
              },
              {
                "value": 540,
                "name": "R540p",
                "order": 540
              },
              {
                "value": 576,
                "name": "R576p",
                "order": 576
              },
              {
                "value": 720,
                "name": "R720p",
                "order": 720
              },
              {
                "value": 1080,
                "name": "R1080p",
                "order": 1080
              },
              {
                "value": 2160,
                "name": "R2160p",
                "order": 2160
              }
            ],
            "privacy": "normal",
            "isFloat": false
          }
        ]
      }
    ]
  },
  {
    "name": "Extras",
    "includeCustomFormatWhenRenaming": false,
    "specifications": [
      {
        "name": "Extras",
        "implementation": "ReleaseTitleSpecification",
        "implementationName": "Release Title",
        "infoLink": "https://wiki.servarr.com/sonarr/settings#custom-formats-2",
        "negate": false,
        "required": true,
        "fields": [
          {
            "order": 0,
            "name": "value",
            "label": "Regular Expression",
            "helpText": "Custom Format RegEx is Case Insensitive",
            "value": "(?i)(\\b|\\.)(extra[s]?|special feature[s]?)\\b",
            "type": "textbox",
            "advanced": false,
            "privacy": "normal",
            "isFloat": false
          }
        ]
      }
    ]
  },
  {
    "name": "VVC",
    "includeCustomFormatWhenRenaming": false,
    "specifications": [
      {
        "name": "VVC",
        "implementation": "ReleaseTitleSpecification",
        "implementationName": "Release Title",
        "infoLink": "https://wiki.servarr.com/sonarr/settings#custom-formats-2",
        "negate": false,
        "required": true,
        "fields": [
          {
            "order": 0,
            "name": "value",
            "label": "Regular Expression",
            "helpText": "Custom Format RegEx is Case Insensitive",
            "value": "(?<=^|[\\s.-])VVC\\b",
            "type": "textbox",
            "advanced": false,
            "privacy": "normal",
            "isFloat": false
          }
        ]
      }
    ]
  },
  {
    "name": "AV-1",
    "includeCustomFormatWhenRenaming": false,
    "specifications": [
      {
        "name": "AV-1",
        "implementation": "ReleaseGroupSpecification",
        "implementationName": "Release Group",
        "infoLink": "https://wiki.servarr.com/sonarr/settings#custom-formats-2",
        "negate": false,
        "required": true,
        "fields": [
          {
            "order": 0,
            "name": "value",
            "label": "Regular Expression",
            "helpText": "Custom Format RegEx is Case Insensitive",
            "value": "(?<=^|[\\s.-])AV-1\\b",
            "type": "textbox",
            "advanced": false,
            "privacy": "normal",
            "isFloat": false
          }
        ]
      }
    ]
  },
  {
    "name": "mHD",
    "includeCustomFormatWhenRenaming": false,
    "specifications": [
      {
        "name": "mHD",
        "implementation": "ReleaseTitleSpecification",
        "implementationName": "Release Title",
        "infoLink": "https://wiki.servarr.com/sonarr/settings#custom-formats-2",
        "negate": false,
        "required": true,
        "fields": [
          {
            "order": 0,
            "name": "value",
            "label": "Regular Expression",
            "helpText": "Custom Format RegEx is Case Insensitive",
            "value": "\\bmHD\\b",
            "type": "textbox",
            "advanced": false,
            "privacy": "normal",
            "isFloat": false
          }
        ]
      }
    ]
  },
  {
    "name": "Scene",
    "includeCustomFormatWhenRenaming": false,
    "specifications": [
      {
        "name": "SPARKS",
        "implementation": "ReleaseGroupSpecification",
        "implementationName": "Release Group",
        "infoLink": "https://wiki.servarr.com/sonarr/settings#custom-formats-2",
        "negate": false,
        "required": false,
        "fields": [
          {
            "order": 0,
            "name": "value",
            "label": "Regular Expression",
            "helpText": "Custom Format RegEx is Case Insensitive",
            "value": "(?<=^|[\\s.-])SPARKS\\b",
            "type": "textbox",
            "advanced": false,
            "privacy": "normal",
            "isFloat": false
          }
        ]
      },
      {
        "name": "DRONES",
        "implementation": "ReleaseGroupSpecification",
        "implementationName": "Release Group",
        "infoLink": "https://wiki.servarr.com/sonarr/settings#custom-formats-2",
        "negate": false,
        "required": false,
        "fields": [
          {
            "order": 0,
            "name": "value",
            "label": "Regular Expression",
            "helpText": "Custom Format RegEx is Case Insensitive",
            "value": "(?<=^|[\\s.-])DRONES\\b",
            "type": "textbox",
            "advanced": false,
            "privacy": "normal",
            "isFloat": false
          }
        ]
      },
      {
        "name": "ROVERS",
        "implementation": "ReleaseGroupSpecification",
        "implementationName": "Release Group",
        "infoLink": "https://wiki.servarr.com/sonarr/settings#custom-formats-2",
        "negate": false,
        "required": false,
        "fields": [
          {
            "order": 0,
            "name": "value",
            "label": "Regular Expression",
            "helpText": "Custom Format RegEx is Case Insensitive",
            "value": "(?<=^|[\\s.-])ROVERS\\b",
            "type": "textbox",
            "advanced": false,
            "privacy": "normal",
            "isFloat": false
          }
        ]
      },
      {
        "name": "SPRINTER",
        "implementation": "ReleaseGroupSpecification",
        "implementationName": "Release Group",
        "infoLink": "https://wiki.servarr.com/sonarr/settings#custom-formats-2",
        "negate": false,
        "required": false,
        "fields": [
          {
            "order": 0,
            "name": "value",
            "label": "Regular Expression",
            "helpText": "Custom Format RegEx is Case Insensitive",
            "value": "(?<=^|[\\s.-])SPRINTER\\b",
            "type": "textbox",
            "advanced": false,
            "privacy": "normal",
            "isFloat": false
          }
        ]
      },
      {
        "name": "GECKOS",
        "implementation": "ReleaseGroupSpecification",
        "implementationName": "Release Group",
        "infoLink": "https://wiki.servarr.com/sonarr/settings#custom-formats-2",
        "negate": false,
        "required": false,
        "fields": [
          {
            "order": 0,
            "name": "value",
            "label": "Regular Expression",
            "helpText": "Custom Format RegEx is Case Insensitive",
            "value": "(?<=^|[\\s.-])GECKOS\\b",
            "type": "textbox",
            "advanced": false,
            "privacy": "normal",
            "isFloat": false
          }
        ]
      },
      {
        "name": "SHORTBREHD",
        "implementation": "ReleaseGroupSpecification",
        "implementationName": "Release Group",
        "infoLink": "https://wiki.servarr.com/sonarr/settings#custom-formats-2",
        "negate": false,
        "required": false,
        "fields": [
          {
            "order": 0,
            "name": "value",
            "label": "Regular Expression",
            "helpText": "Custom Format RegEx is Case Insensitive",
            "value": "(?<=^|[\\s.-])SHORTBREHD\\b",
            "type": "textbox",
            "advanced": false,
            "privacy": "normal",
            "isFloat": false
          }
        ]
      },
      {
        "name": "EDITH",
        "implementation": "ReleaseGroupSpecification",
        "implementationName": "Release Group",
        "infoLink": "https://wiki.servarr.com/sonarr/settings#custom-formats-2",
        "negate": false,
        "required": false,
        "fields": [
          {
            "order": 0,
            "name": "value",
            "label": "Regular Expression",
            "helpText": "Custom Format RegEx is Case Insensitive",
            "value": "(?<=^|[\\s.-])EDITH\\b",
            "type": "textbox",
            "advanced": false,
            "privacy": "normal",
            "isFloat": false
          }
        ]
      },
      {
        "name": "FilmHD",
        "implementation": "ReleaseGroupSpecification",
        "implementationName": "Release Group",
        "infoLink": "https://wiki.servarr.com/sonarr/settings#custom-formats-2",
        "negate": false,
        "required": false,
        "fields": [
          {
            "order": 0,
            "name": "value",
            "label": "Regular Expression",
            "helpText": "Custom Format RegEx is Case Insensitive",
            "value": "(?<=^|[\\s.-])FilmHD\\b",
            "type": "textbox",
            "advanced": false,
            "privacy": "normal",
            "isFloat": false
          }
        ]
      },
      {
        "name": "P0W4HD",
        "implementation": "ReleaseGroupSpecification",
        "implementationName": "Release Group",
        "infoLink": "https://wiki.servarr.com/sonarr/settings#custom-formats-2",
        "negate": false,
        "required": false,
        "fields": [
          {
            "order": 0,
            "name": "value",
            "label": "Regular Expression",
            "helpText": "Custom Format RegEx is Case Insensitive",
            "value": "(?<=^|[\\s.-])P0W4HD\\b",
            "type": "textbox",
            "advanced": false,
            "privacy": "normal",
            "isFloat": false
          }
        ]
      },
      {
        "name": "HD4U",
        "implementation": "ReleaseGroupSpecification",
        "implementationName": "Release Group",
        "infoLink": "https://wiki.servarr.com/sonarr/settings#custom-formats-2",
        "negate": false,
        "required": false,
        "fields": [
          {
            "order": 0,
            "name": "value",
            "label": "Regular Expression",
            "helpText": "Custom Format RegEx is Case Insensitive",
            "value": "(?<=^|[\\s.-])HD4U\\b",
            "type": "textbox",
            "advanced": false,
            "privacy": "normal",
            "isFloat": false
          }
        ]
      },
      {
        "name": "TENEIGHTY",
        "implementation": "ReleaseGroupSpecification",
        "implementationName": "Release Group",
        "infoLink": "https://wiki.servarr.com/sonarr/settings#custom-formats-2",
        "negate": false,
        "required": false,
        "fields": [
          {
            "order": 0,
            "name": "value",
            "label": "Regular Expression",
            "helpText": "Custom Format RegEx is Case Insensitive",
            "value": "(?<=^|[\\s.-])TENEIGHTY\\b",
            "type": "textbox",
            "advanced": false,
            "privacy": "normal",
            "isFloat": false
          }
        ]
      },
      {
        "name": "ETHEL",
        "implementation": "ReleaseGroupSpecification",
        "implementationName": "Release Group",
        "infoLink": "https://wiki.servarr.com/sonarr/settings#custom-formats-2",
        "negate": false,
        "required": false,
        "fields": [
          {
            "order": 0,
            "name": "value",
            "label": "Regular Expression",
            "helpText": "Custom Format RegEx is Case Insensitive",
            "value": "(?<=^|[\\s.-])ETHEL\\b",
            "type": "textbox",
            "advanced": false,
            "privacy": "normal",
            "isFloat": false
          }
        ]
      },
      {
        "name": "WEB",
        "implementation": "SourceSpecification",
        "implementationName": "Source",
        "infoLink": "https://wiki.servarr.com/sonarr/settings#custom-formats-2",
        "negate": true,
        "required": false,
        "fields": [
          {
            "order": 0,
            "name": "value",
            "label": "Source",
            "value": 3,
            "type": "select",
            "advanced": false,
            "selectOptions": [
              {
                "value": 0,
                "name": "Unknown",
                "order": 0
              },
              {
                "value": 1,
                "name": "Television",
                "order": 1
              },
              {
                "value": 2,
                "name": "TelevisionRaw",
                "order": 2
              },
              {
                "value": 3,
                "name": "Web",
                "order": 3
              },
              {
                "value": 4,
                "name": "WebRip",
                "order": 4
              },
              {
                "value": 5,
                "name": "DVD",
                "order": 5
              },
              {
                "value": 6,
                "name": "Bluray",
                "order": 6
              },
              {
                "value": 7,
                "name": "BlurayRaw",
                "order": 7
              }
            ],
            "privacy": "normal",
            "isFloat": false
          }
        ]
      }
    ]
  },
  {
    "name": "LoRD",
    "includeCustomFormatWhenRenaming": false,
    "specifications": [
      {
        "name": "LoRD",
        "implementation": "ReleaseGroupSpecification",
        "implementationName": "Release Group",
        "infoLink": "https://wiki.servarr.com/sonarr/settings#custom-formats-2",
        "negate": false,
        "required": true,
        "fields": [
          {
            "order": 0,
            "name": "value",
            "label": "Regular Expression",
            "helpText": "Custom Format RegEx is Case Insensitive",
            "value": "(?<=^|[\\s.-])LoRD\\b",
            "type": "textbox",
            "advanced": false,
            "privacy": "normal",
            "isFloat": false
          }
        ]
      }
    ]
  },
  {
    "name": "Stream Optimised",
    "includeCustomFormatWhenRenaming": false,
    "specifications": [
      {
        "name": "BHDStudio",
        "implementation": "ReleaseGroupSpecification",
        "implementationName": "Release Group",
        "infoLink": "https://wiki.servarr.com/sonarr/settings#custom-formats-2",
        "negate": false,
        "required": true,
        "fields": [
          {
            "order": 0,
            "name": "value",
            "label": "Regular Expression",
            "helpText": "Custom Format RegEx is Case Insensitive",
            "value": "(?<=^|[\\s.-])BHDStudio\\b",
            "type": "textbox",
            "advanced": false,
            "privacy": "normal",
            "isFloat": false
          }
        ]
      }
    ]
  },
  {
    "name": "HDR10+",
    "includeCustomFormatWhenRenaming": false,
    "specifications": [
      {
        "name": "HDR10+",
        "implementation": "ReleaseTitleSpecification",
        "implementationName": "Release Title",
        "infoLink": "https://wiki.servarr.com/sonarr/settings#custom-formats-2",
        "negate": false,
        "required": true,
        "fields": [
          {
            "order": 0,
            "name": "value",
            "label": "Regular Expression",
            "helpText": "Custom Format RegEx is Case Insensitive",
            "value": "\\bHDR10(\\+|P(lus)?\\b)",
            "type": "textbox",
            "advanced": false,
            "privacy": "normal",
            "isFloat": false
          }
        ]
      },
      {
        "name": "Not PQ",
        "implementation": "ReleaseTitleSpecification",
        "implementationName": "Release Title",
        "infoLink": "https://wiki.servarr.com/sonarr/settings#custom-formats-2",
        "negate": true,
        "required": true,
        "fields": [
          {
            "order": 0,
            "name": "value",
            "label": "Regular Expression",
            "helpText": "Custom Format RegEx is Case Insensitive",
            "value": "\\b(PQ)\\b",
            "type": "textbox",
            "advanced": false,
            "privacy": "normal",
            "isFloat": false
          }
        ]
      },
      {
        "name": "Not HLG",
        "implementation": "ReleaseTitleSpecification",
        "implementationName": "Release Title",
        "infoLink": "https://wiki.servarr.com/sonarr/settings#custom-formats-2",
        "negate": true,
        "required": true,
        "fields": [
          {
            "order": 0,
            "name": "value",
            "label": "Regular Expression",
            "helpText": "Custom Format RegEx is Case Insensitive",
            "value": "\\b(HLG)\\b",
            "type": "textbox",
            "advanced": false,
            "privacy": "normal",
            "isFloat": false
          }
        ]
      },
      {
        "name": "Not SDR",
        "implementation": "ReleaseTitleSpecification",
        "implementationName": "Release Title",
        "infoLink": "https://wiki.servarr.com/sonarr/settings#custom-formats-2",
        "negate": true,
        "required": true,
        "fields": [
          {
            "order": 0,
            "name": "value",
            "label": "Regular Expression",
            "helpText": "Custom Format RegEx is Case Insensitive",
            "value": "\\bSDR(\\b|\\d)",
            "type": "textbox",
            "advanced": false,
            "privacy": "normal",
            "isFloat": false
          }
        ]
      }
    ]
  },
  {
    "name": "Dolby Vision",
    "includeCustomFormatWhenRenaming": false,
    "specifications": [
      {
        "name": "DV",
        "implementation": "ReleaseTitleSpecification",
        "implementationName": "Release Title",
        "infoLink": "https://wiki.servarr.com/sonarr/settings#custom-formats-2",
        "negate": false,
        "required": true,
        "fields": [
          {
            "order": 0,
            "name": "value",
            "label": "Regular Expression",
            "helpText": "Custom Format RegEx is Case Insensitive",
            "value": "\\b(dv|dovi|dolby[ .]?vision)\\b",
            "type": "textbox",
            "advanced": false,
            "privacy": "normal",
            "isFloat": false
          }
        ]
      },
      {
        "name": "Not DV HLG",
        "implementation": "ReleaseTitleSpecification",
        "implementationName": "Release Title",
        "infoLink": "https://wiki.servarr.com/sonarr/settings#custom-formats-2",
        "negate": true,
        "required": true,
        "fields": [
          {
            "order": 0,
            "name": "value",
            "label": "Regular Expression",
            "helpText": "Custom Format RegEx is Case Insensitive",
            "value": "\\b(DV[ .]HLG)\\b",
            "type": "textbox",
            "advanced": false,
            "privacy": "normal",
            "isFloat": false
          }
        ]
      },
      {
        "name": "Not DV SDR",
        "implementation": "ReleaseTitleSpecification",
        "implementationName": "Release Title",
        "infoLink": "https://wiki.servarr.com/sonarr/settings#custom-formats-2",
        "negate": true,
        "required": true,
        "fields": [
          {
            "order": 0,
            "name": "value",
            "label": "Regular Expression",
            "helpText": "Custom Format RegEx is Case Insensitive",
            "value": "\\b(DV[ .]SDR)\\b",
            "type": "textbox",
            "advanced": false,
            "privacy": "normal",
            "isFloat": false
          }
        ]
      }
    ]
  },
  {
    "name": "HDR10",
    "includeCustomFormatWhenRenaming": false,
    "specifications": [
      {
        "name": "HDR10",
        "implementation": "ReleaseTitleSpecification",
        "implementationName": "Release Title",
        "infoLink": "https://wiki.servarr.com/sonarr/settings#custom-formats-2",
        "negate": false,
        "required": true,
        "fields": [
          {
            "order": 0,
            "name": "value",
            "label": "Regular Expression",
            "helpText": "Custom Format RegEx is Case Insensitive",
            "value": "HDR",
            "type": "textbox",
            "advanced": false,
            "privacy": "normal",
            "isFloat": false
          }
        ]
      },
      {
        "name": "Not HDR10+",
        "implementation": "ReleaseTitleSpecification",
        "implementationName": "Release Title",
        "infoLink": "https://wiki.servarr.com/sonarr/settings#custom-formats-2",
        "negate": true,
        "required": true,
        "fields": [
          {
            "order": 0,
            "name": "value",
            "label": "Regular Expression",
            "helpText": "Custom Format RegEx is Case Insensitive",
            "value": "\\bHDR10(\\+|P(lus)?\\b)",
            "type": "textbox",
            "advanced": false,
            "privacy": "normal",
            "isFloat": false
          }
        ]
      },
      {
        "name": "Not HLG",
        "implementation": "ReleaseTitleSpecification",
        "implementationName": "Release Title",
        "infoLink": "https://wiki.servarr.com/sonarr/settings#custom-formats-2",
        "negate": true,
        "required": true,
        "fields": [
          {
            "order": 0,
            "name": "value",
            "label": "Regular Expression",
            "helpText": "Custom Format RegEx is Case Insensitive",
            "value": "\\bHLG(\\b|\\d)",
            "type": "textbox",
            "advanced": false,
            "privacy": "normal",
            "isFloat": false
          }
        ]
      },
      {
        "name": "Not PQ",
        "implementation": "ReleaseTitleSpecification",
        "implementationName": "Release Title",
        "infoLink": "https://wiki.servarr.com/sonarr/settings#custom-formats-2",
        "negate": true,
        "required": true,
        "fields": [
          {
            "order": 0,
            "name": "value",
            "label": "Regular Expression",
            "helpText": "Custom Format RegEx is Case Insensitive",
            "value": "\\b(PQ)\\b",
            "type": "textbox",
            "advanced": false,
            "privacy": "normal",
            "isFloat": false
          }
        ]
      },
      {
        "name": "Not SDR",
        "implementation": "ReleaseTitleSpecification",
        "implementationName": "Release Title",
        "infoLink": "https://wiki.servarr.com/sonarr/settings#custom-formats-2",
        "negate": true,
        "required": true,
        "fields": [
          {
            "order": 0,
            "name": "value",
            "label": "Regular Expression",
            "helpText": "Custom Format RegEx is Case Insensitive",
            "value": "\\bSDR(\\b|\\d)",
            "type": "textbox",
            "advanced": false,
            "privacy": "normal",
            "isFloat": false
          }
        ]
      }
    ]
  },
  {
    "name": "HDR10 (Missing)",
    "includeCustomFormatWhenRenaming": false,
    "specifications": [
      {
        "name": "RlsGrp (Missing HDR)",
        "implementation": "ReleaseGroupSpecification",
        "implementationName": "Release Group",
        "infoLink": "https://wiki.servarr.com/sonarr/settings#custom-formats-2",
        "negate": false,
        "required": true,
        "fields": [
          {
            "order": 0,
            "name": "value",
            "label": "Regular Expression",
            "helpText": "Custom Format RegEx is Case Insensitive",
            "value": "\\b(FraMeSToR|HQMUX|SiCFoI|playBD|RYU|ElNeekster|CiNEPHiLES|3L|EDV|Kenobi|TRiToN|HDH|Flights)\\b",
            "type": "textbox",
            "advanced": false,
            "privacy": "normal",
            "isFloat": false
          }
        ]
      },
      {
        "name": "2160p",
        "implementation": "ResolutionSpecification",
        "implementationName": "Resolution",
        "infoLink": "https://wiki.servarr.com/sonarr/settings#custom-formats-2",
        "negate": false,
        "required": true,
        "fields": [
          {
            "order": 0,
            "name": "value",
            "label": "Resolution",
            "value": 2160,
            "type": "select",
            "advanced": false,
            "selectOptions": [
              {
                "value": 0,
                "name": "Unknown",
                "order": 0
              },
              {
                "value": 360,
                "name": "R360P",
                "order": 360
              },
              {
                "value": 480,
                "name": "R480P",
                "order": 480
              },
              {
                "value": 540,
                "name": "R540p",
                "order": 540
              },
              {
                "value": 576,
                "name": "R576p",
                "order": 576
              },
              {
                "value": 720,
                "name": "R720p",
                "order": 720
              },
              {
                "value": 1080,
                "name": "R1080p",
                "order": 1080
              },
              {
                "value": 2160,
                "name": "R2160p",
                "order": 2160
              }
            ],
            "privacy": "normal",
            "isFloat": false
          }
        ]
      },
      {
        "name": "Not SDR",
        "implementation": "ReleaseTitleSpecification",
        "implementationName": "Release Title",
        "infoLink": "https://wiki.servarr.com/sonarr/settings#custom-formats-2",
        "negate": true,
        "required": true,
        "fields": [
          {
            "order": 0,
            "name": "value",
            "label": "Regular Expression",
            "helpText": "Custom Format RegEx is Case Insensitive",
            "value": "\\bSDR(\\b|\\d)",
            "type": "textbox",
            "advanced": false,
            "privacy": "normal",
            "isFloat": false
          }
        ]
      },
      {
        "name": "Not HDR10+",
        "implementation": "ReleaseTitleSpecification",
        "implementationName": "Release Title",
        "infoLink": "https://wiki.servarr.com/sonarr/settings#custom-formats-2",
        "negate": true,
        "required": true,
        "fields": [
          {
            "order": 0,
            "name": "value",
            "label": "Regular Expression",
            "helpText": "Custom Format RegEx is Case Insensitive",
            "value": "\\bHDR10(\\+|P(lus)?\\b)",
            "type": "textbox",
            "advanced": false,
            "privacy": "normal",
            "isFloat": false
          }
        ]
      },
      {
        "name": "HDR",
        "implementation": "ReleaseTitleSpecification",
        "implementationName": "Release Title",
        "infoLink": "https://wiki.servarr.com/sonarr/settings#custom-formats-2",
        "negate": true,
        "required": true,
        "fields": [
          {
            "order": 0,
            "name": "value",
            "label": "Regular Expression",
            "helpText": "Custom Format RegEx is Case Insensitive",
            "value": "HDR",
            "type": "textbox",
            "advanced": false,
            "privacy": "normal",
            "isFloat": false
          }
        ]
      }
    ]
  },
  {
    "name": "TrueHD (Missing)",
    "includeCustomFormatWhenRenaming": false,
    "specifications": [
      {
        "name": "RlsGrp (Missing TrueHD)",
        "implementation": "ReleaseGroupSpecification",
        "implementationName": "Release Group",
        "infoLink": "https://wiki.servarr.com/sonarr/settings#custom-formats-2",
        "negate": false,
        "required": true,
        "fields": [
          {
            "order": 0,
            "name": "value",
            "label": "Regular Expression",
            "helpText": "Custom Format RegEx is Case Insensitive",
            "value": "(?<=^|[\\s.-])TRiToN|EPSiLON|NoGroup\\b",
            "type": "textbox",
            "advanced": false,
            "privacy": "normal",
            "isFloat": false
          }
        ]
      },
      {
        "name": "2160p",
        "implementation": "ResolutionSpecification",
        "implementationName": "Resolution",
        "infoLink": "https://wiki.servarr.com/sonarr/settings#custom-formats-2",
        "negate": false,
        "required": true,
        "fields": [
          {
            "order": 0,
            "name": "value",
            "label": "Resolution",
            "value": 2160,
            "type": "select",
            "advanced": false,
            "selectOptions": [
              {
                "value": 0,
                "name": "Unknown",
                "order": 0
              },
              {
                "value": 360,
                "name": "R360P",
                "order": 360
              },
              {
                "value": 480,
                "name": "R480P",
                "order": 480
              },
              {
                "value": 540,
                "name": "R540p",
                "order": 540
              },
              {
                "value": 576,
                "name": "R576p",
                "order": 576
              },
              {
                "value": 720,
                "name": "R720p",
                "order": 720
              },
              {
                "value": 1080,
                "name": "R1080p",
                "order": 1080
              },
              {
                "value": 2160,
                "name": "R2160p",
                "order": 2160
              }
            ],
            "privacy": "normal",
            "isFloat": false
          }
        ]
      },
      {
        "name": "Remux",
        "implementation": "ReleaseTitleSpecification",
        "implementationName": "Release Title",
        "infoLink": "https://wiki.servarr.com/sonarr/settings#custom-formats-2",
        "negate": false,
        "required": true,
        "fields": [
          {
            "order": 0,
            "name": "value",
            "label": "Regular Expression",
            "helpText": "Custom Format RegEx is Case Insensitive",
            "value": "Remux",
            "type": "textbox",
            "advanced": false,
            "privacy": "normal",
            "isFloat": false
          }
        ]
      },
      {
        "name": "DTS: Not DTS-HD",
        "implementation": "ReleaseTitleSpecification",
        "implementationName": "Release Title",
        "infoLink": "https://wiki.servarr.com/sonarr/settings#custom-formats-2",
        "negate": true,
        "required": true,
        "fields": [
          {
            "order": 0,
            "name": "value",
            "label": "Regular Expression",
            "helpText": "Custom Format RegEx is Case Insensitive",
            "value": "\\b(dts[-_. ]?(ma|hd([-_. ]?ma)?|xll))\\b",
            "type": "textbox",
            "advanced": false,
            "privacy": "normal",
            "isFloat": false
          }
        ]
      },
      {
        "name": "DTS: Not DTS X",
        "implementation": "ReleaseTitleSpecification",
        "implementationName": "Release Title",
        "infoLink": "https://wiki.servarr.com/sonarr/settings#custom-formats-2",
        "negate": true,
        "required": true,
        "fields": [
          {
            "order": 0,
            "name": "value",
            "label": "Regular Expression",
            "helpText": "Custom Format RegEx is Case Insensitive",
            "value": "\\b(dts[-_. ]?x)\\b(?!\\d)",
            "type": "textbox",
            "advanced": false,
            "privacy": "normal",
            "isFloat": false
          }
        ]
      },
      {
        "name": "TrueHD: Not TrueHD",
        "implementation": "ReleaseTitleSpecification",
        "implementationName": "Release Title",
        "infoLink": "https://wiki.servarr.com/sonarr/settings#custom-formats-2",
        "negate": true,
        "required": true,
        "fields": [
          {
            "order": 0,
            "name": "value",
            "label": "Regular Expression",
            "helpText": "Custom Format RegEx is Case Insensitive",
            "value": "True[ .-]?HD",
            "type": "textbox",
            "advanced": false,
            "privacy": "normal",
            "isFloat": false
          }
        ]
      },
      {
        "name": "FLAC: Not FLAC",
        "implementation": "ReleaseTitleSpecification",
        "implementationName": "Release Title",
        "infoLink": "https://wiki.servarr.com/sonarr/settings#custom-formats-2",
        "negate": true,
        "required": true,
        "fields": [
          {
            "order": 0,
            "name": "value",
            "label": "Regular Expression",
            "helpText": "Custom Format RegEx is Case Insensitive",
            "value": "\\bFLAC(\\b|\\d)",
            "type": "textbox",
            "advanced": false,
            "privacy": "normal",
            "isFloat": false
          }
        ]
      }
    ]
  },
  {
    "name": "ATMOS (Missing)",
    "includeCustomFormatWhenRenaming": false,
    "specifications": [
      {
        "name": "TrueHD",
        "implementation": "ReleaseTitleSpecification",
        "implementationName": "Release Title",
        "infoLink": "https://wiki.servarr.com/sonarr/settings#custom-formats-2",
        "negate": false,
        "required": true,
        "fields": [
          {
            "order": 0,
            "name": "value",
            "label": "Regular Expression",
            "helpText": "Custom Format RegEx is Case Insensitive",
            "value": "True[ .-]?HD[ .-]?7\\.1",
            "type": "textbox",
            "advanced": false,
            "privacy": "normal",
            "isFloat": false
          }
        ]
      },
      {
        "name": "Atmos",
        "implementation": "ReleaseTitleSpecification",
        "implementationName": "Release Title",
        "infoLink": "https://wiki.servarr.com/sonarr/settings#custom-formats-2",
        "negate": true,
        "required": true,
        "fields": [
          {
            "order": 0,
            "name": "value",
            "label": "Regular Expression",
            "helpText": "Custom Format RegEx is Case Insensitive",
            "value": "\\bATMOS(\\b|\\d)",
            "type": "textbox",
            "advanced": false,
            "privacy": "normal",
            "isFloat": false
          }
        ]
      },
      {
        "name": "7.1",
        "implementation": "ReleaseTitleSpecification",
        "implementationName": "Release Title",
        "infoLink": "https://wiki.servarr.com/sonarr/settings#custom-formats-2",
        "negate": false,
        "required": true,
        "fields": [
          {
            "order": 0,
            "name": "value",
            "label": "Regular Expression",
            "helpText": "Custom Format RegEx is Case Insensitive",
            "value": "7.1",
            "type": "textbox",
            "advanced": false,
            "privacy": "normal",
            "isFloat": false
          }
        ]
      }
    ]
  },
  {
    "name": "UHDBits",
    "includeCustomFormatWhenRenaming": false,
    "specifications": [
      {
        "name": "UHDBits",
        "implementation": "ReleaseTitleSpecification",
        "implementationName": "Release Title",
        "infoLink": "https://wiki.servarr.com/sonarr/settings#custom-formats-2",
        "negate": false,
        "required": true,
        "fields": [
          {
            "order": 0,
            "name": "value",
            "label": "Regular Expression",
            "helpText": "Custom Format RegEx is Case Insensitive",
            "value": "\\[\\d{4}\\]",
            "type": "textbox",
            "advanced": false,
            "privacy": "normal",
            "isFloat": false
          }
        ]
      },
      {
        "name": "2160p",
        "implementation": "ResolutionSpecification",
        "implementationName": "Resolution",
        "infoLink": "https://wiki.servarr.com/sonarr/settings#custom-formats-2",
        "negate": false,
        "required": true,
        "fields": [
          {
            "order": 0,
            "name": "value",
            "label": "Resolution",
            "value": 2160,
            "type": "select",
            "advanced": false,
            "selectOptions": [
              {
                "value": 0,
                "name": "Unknown",
                "order": 0
              },
              {
                "value": 360,
                "name": "R360P",
                "order": 360
              },
              {
                "value": 480,
                "name": "R480P",
                "order": 480
              },
              {
                "value": 540,
                "name": "R540p",
                "order": 540
              },
              {
                "value": 576,
                "name": "R576p",
                "order": 576
              },
              {
                "value": 720,
                "name": "R720p",
                "order": 720
              },
              {
                "value": 1080,
                "name": "R1080p",
                "order": 1080
              },
              {
                "value": 2160,
                "name": "R2160p",
                "order": 2160
              }
            ],
            "privacy": "normal",
            "isFloat": false
          }
        ]
      }
    ]
  },
  {
    "name": "Dolby Vision w/out Fallback",
    "includeCustomFormatWhenRenaming": false,
    "specifications": [
      {
        "name": "Dolby Vision w/out Fallback",
        "implementation": "ReleaseTitleSpecification",
        "implementationName": "Release Title",
        "infoLink": "https://wiki.servarr.com/sonarr/settings#custom-formats-2",
        "negate": false,
        "required": true,
        "fields": [
          {
            "order": 0,
            "name": "value",
            "label": "Regular Expression",
            "helpText": "Custom Format RegEx is Case Insensitive",
            "value": "^(?!.*(HDR|HULU|REMUX|Bluray))(?=.*\\b(DV|Dovi|Dolby[- .]?V(ision)?)\\b)",
            "type": "textbox",
            "advanced": false,
            "privacy": "normal",
            "isFloat": false
          }
        ]
      }
    ]
  },
  {
    "name": "3L",
    "includeCustomFormatWhenRenaming": false,
    "specifications": [
      {
        "name": "3L",
        "implementation": "ReleaseGroupSpecification",
        "implementationName": "Release Group",
        "infoLink": "https://wiki.servarr.com/sonarr/settings#custom-formats-2",
        "negate": false,
        "required": true,
        "fields": [
          {
            "order": 0,
            "name": "value",
            "label": "Regular Expression",
            "helpText": "Custom Format RegEx is Case Insensitive",
            "value": "(?<=^|[\\s.-])3L\\b",
            "type": "textbox",
            "advanced": false,
            "privacy": "normal",
            "isFloat": false
          }
        ]
      }
    ]
  },
  {
    "name": "TRiToN",
    "includeCustomFormatWhenRenaming": false,
    "specifications": [
      {
        "name": "TRiToN",
        "implementation": "ReleaseGroupSpecification",
        "implementationName": "Release Group",
        "infoLink": "https://wiki.servarr.com/sonarr/settings#custom-formats-2",
        "negate": false,
        "required": true,
        "fields": [
          {
            "order": 0,
            "name": "value",
            "label": "Regular Expression",
            "helpText": "Custom Format RegEx is Case Insensitive",
            "value": "(?<=^|[\\s.-])TRiToN\\b",
            "type": "textbox",
            "advanced": false,
            "privacy": "normal",
            "isFloat": false
          }
        ]
      }
    ]
  },
  {
    "name": "WiLDCAT",
    "includeCustomFormatWhenRenaming": false,
    "specifications": [
      {
        "name": "WiLDCAT",
        "implementation": "ReleaseGroupSpecification",
        "implementationName": "Release Group",
        "infoLink": "https://wiki.servarr.com/sonarr/settings#custom-formats-2",
        "negate": false,
        "required": true,
        "fields": [
          {
            "order": 0,
            "name": "value",
            "label": "Regular Expression",
            "helpText": "Custom Format RegEx is Case Insensitive",
            "value": "(?<=^|[\\s.-])WiLDCAT\\b",
            "type": "textbox",
            "advanced": false,
            "privacy": "normal",
            "isFloat": false
          }
        ]
      }
    ]
  },
  {
    "name": "PmP",
    "includeCustomFormatWhenRenaming": false,
    "specifications": [
      {
        "name": "PmP",
        "implementation": "ReleaseGroupSpecification",
        "implementationName": "Release Group",
        "infoLink": "https://wiki.servarr.com/sonarr/settings#custom-formats-2",
        "negate": false,
        "required": true,
        "fields": [
          {
            "order": 0,
            "name": "value",
            "label": "Regular Expression",
            "helpText": "Custom Format RegEx is Case Insensitive",
            "value": "(?<=^|[\\s.-])PmP\\b",
            "type": "textbox",
            "advanced": false,
            "privacy": "normal",
            "isFloat": false
          }
        ]
      }
    ]
  },
  {
    "name": "BLURANiUM",
    "includeCustomFormatWhenRenaming": false,
    "specifications": [
      {
        "name": "BLURANiUM",
        "implementation": "ReleaseGroupSpecification",
        "implementationName": "Release Group",
        "infoLink": "https://wiki.servarr.com/sonarr/settings#custom-formats-2",
        "negate": false,
        "required": true,
        "fields": [
          {
            "order": 0,
            "name": "value",
            "label": "Regular Expression",
            "helpText": "Custom Format RegEx is Case Insensitive",
            "value": "(?<=^|[\\s.-])BLURANiUM\\b",
            "type": "textbox",
            "advanced": false,
            "privacy": "normal",
            "isFloat": false
          }
        ]
      }
    ]
  },
  {
    "name": "playBD",
    "includeCustomFormatWhenRenaming": false,
    "specifications": [
      {
        "name": "playBD",
        "implementation": "ReleaseGroupSpecification",
        "implementationName": "Release Group",
        "infoLink": "https://wiki.servarr.com/sonarr/settings#custom-formats-2",
        "negate": false,
        "required": true,
        "fields": [
          {
            "order": 0,
            "name": "value",
            "label": "Regular Expression",
            "helpText": "Custom Format RegEx is Case Insensitive",
            "value": "(?<=^|[\\s.-])playBD\\b",
            "type": "textbox",
            "advanced": false,
            "privacy": "normal",
            "isFloat": false
          }
        ]
      }
    ]
  },
  {
    "name": "EPSiLON",
    "includeCustomFormatWhenRenaming": false,
    "specifications": [
      {
        "name": "EPSiLON",
        "implementation": "ReleaseGroupSpecification",
        "implementationName": "Release Group",
        "infoLink": "https://wiki.servarr.com/sonarr/settings#custom-formats-2",
        "negate": false,
        "required": true,
        "fields": [
          {
            "order": 0,
            "name": "value",
            "label": "Regular Expression",
            "helpText": "Custom Format RegEx is Case Insensitive",
            "value": "(?<=^|[\\s.-])EPSiLON\\b",
            "type": "textbox",
            "advanced": false,
            "privacy": "normal",
            "isFloat": false
          }
        ]
      }
    ]
  },
  {
    "name": "LQ",
    "includeCustomFormatWhenRenaming": false,
    "specifications": [
      {
        "name": "24xHD",
        "implementation": "ReleaseGroupSpecification",
        "implementationName": "Release Group",
        "infoLink": "https://wiki.servarr.com/sonarr/settings#custom-formats-2",
        "negate": false,
        "required": false,
        "fields": [
          {
            "order": 0,
            "name": "value",
            "label": "Regular Expression",
            "helpText": "Custom Format RegEx is Case Insensitive",
            "value": "\\b(24xHD)\\b",
            "type": "textbox",
            "advanced": false,
            "privacy": "normal",
            "isFloat": false
          }
        ]
      },
      {
        "name": "41RGB",
        "implementation": "ReleaseGroupSpecification",
        "implementationName": "Release Group",
        "infoLink": "https://wiki.servarr.com/sonarr/settings#custom-formats-2",
        "negate": false,
        "required": false,
        "fields": [
          {
            "order": 0,
            "name": "value",
            "label": "Regular Expression",
            "helpText": "Custom Format RegEx is Case Insensitive",
            "value": "^(41RGB)$",
            "type": "textbox",
            "advanced": false,
            "privacy": "normal",
            "isFloat": false
          }
        ]
      },
      {
        "name": "4K4U",
        "implementation": "ReleaseGroupSpecification",
        "implementationName": "Release Group",
        "infoLink": "https://wiki.servarr.com/sonarr/settings#custom-formats-2",
        "negate": false,
        "required": false,
        "fields": [
          {
            "order": 0,
            "name": "value",
            "label": "Regular Expression",
            "helpText": "Custom Format RegEx is Case Insensitive",
            "value": "^(4K4U)$",
            "type": "textbox",
            "advanced": false,
            "privacy": "normal",
            "isFloat": false
          }
        ]
      },
      {
        "name": "AROMA",
        "implementation": "ReleaseGroupSpecification",
        "implementationName": "Release Group",
        "infoLink": "https://wiki.servarr.com/sonarr/settings#custom-formats-2",
        "negate": false,
        "required": false,
        "fields": [
          {
            "order": 0,
            "name": "value",
            "label": "Regular Expression",
            "helpText": "Custom Format RegEx is Case Insensitive",
            "value": "^(AROMA)$",
            "type": "textbox",
            "advanced": false,
            "privacy": "normal",
            "isFloat": false
          }
        ]
      },
      {
        "name": "aXXo",
        "implementation": "ReleaseGroupSpecification",
        "implementationName": "Release Group",
        "infoLink": "https://wiki.servarr.com/sonarr/settings#custom-formats-2",
        "negate": false,
        "required": false,
        "fields": [
          {
            "order": 0,
            "name": "value",
            "label": "Regular Expression",
            "helpText": "Custom Format RegEx is Case Insensitive",
            "value": "^(aXXo)$",
            "type": "textbox",
            "advanced": false,
            "privacy": "normal",
            "isFloat": false
          }
        ]
      },
      {
        "name": "AZAZE",
        "implementation": "ReleaseGroupSpecification",
        "implementationName": "Release Group",
        "infoLink": "https://wiki.servarr.com/sonarr/settings#custom-formats-2",
        "negate": false,
        "required": false,
        "fields": [
          {
            "order": 0,
            "name": "value",
            "label": "Regular Expression",
            "helpText": "Custom Format RegEx is Case Insensitive",
            "value": "^(AZAZE)$",
            "type": "textbox",
            "advanced": false,
            "privacy": "normal",
            "isFloat": false
          }
        ]
      },
      {
        "name": "BARC0DE",
        "implementation": "ReleaseGroupSpecification",
        "implementationName": "Release Group",
        "infoLink": "https://wiki.servarr.com/sonarr/settings#custom-formats-2",
        "negate": false,
        "required": false,
        "fields": [
          {
            "order": 0,
            "name": "value",
            "label": "Regular Expression",
            "helpText": "Custom Format RegEx is Case Insensitive",
            "value": "^(BARC0DE)$",
            "type": "textbox",
            "advanced": false,
            "privacy": "normal",
            "isFloat": false
          }
        ]
      },
      {
        "name": "BdC",
        "implementation": "ReleaseGroupSpecification",
        "implementationName": "Release Group",
        "infoLink": "https://wiki.servarr.com/sonarr/settings#custom-formats-2",
        "negate": false,
        "required": false,
        "fields": [
          {
            "order": 0,
            "name": "value",
            "label": "Regular Expression",
            "helpText": "Custom Format RegEx is Case Insensitive",
            "value": "^(BdC)$",
            "type": "textbox",
            "advanced": false,
            "privacy": "normal",
            "isFloat": false
          }
        ]
      },
      {
        "name": "beAst",
        "implementation": "ReleaseGroupSpecification",
        "implementationName": "Release Group",
        "infoLink": "https://wiki.servarr.com/sonarr/settings#custom-formats-2",
        "negate": false,
        "required": false,
        "fields": [
          {
            "order": 0,
            "name": "value",
            "label": "Regular Expression",
            "helpText": "Custom Format RegEx is Case Insensitive",
            "value": "^(beAst)$",
            "type": "textbox",
            "advanced": false,
            "privacy": "normal",
            "isFloat": false
          }
        ]
      },
      {
        "name": "BiTOR",
        "implementation": "ReleaseGroupSpecification",
        "implementationName": "Release Group",
        "infoLink": "https://wiki.servarr.com/sonarr/settings#custom-formats-2",
        "negate": false,
        "required": false,
        "fields": [
          {
            "order": 0,
            "name": "value",
            "label": "Regular Expression",
            "helpText": "Custom Format RegEx is Case Insensitive",
            "value": "^(BiTOR)$",
            "type": "textbox",
            "advanced": false,
            "privacy": "normal",
            "isFloat": false
          }
        ]
      },
      {
        "name": "C4K",
        "implementation": "ReleaseGroupSpecification",
        "implementationName": "Release Group",
        "infoLink": "https://wiki.servarr.com/sonarr/settings#custom-formats-2",
        "negate": false,
        "required": false,
        "fields": [
          {
            "order": 0,
            "name": "value",
            "label": "Regular Expression",
            "helpText": "Custom Format RegEx is Case Insensitive",
            "value": "^(C4K)$",
            "type": "textbox",
            "advanced": false,
            "privacy": "normal",
            "isFloat": false
          }
        ]
      },
      {
        "name": "CDDHD",
        "implementation": "ReleaseGroupSpecification",
        "implementationName": "Release Group",
        "infoLink": "https://wiki.servarr.com/sonarr/settings#custom-formats-2",
        "negate": false,
        "required": false,
        "fields": [
          {
            "order": 0,
            "name": "value",
            "label": "Regular Expression",
            "helpText": "Custom Format RegEx is Case Insensitive",
            "value": "^(CDDHD)$",
            "type": "textbox",
            "advanced": false,
            "privacy": "normal",
            "isFloat": false
          }
        ]
      },
      {
        "name": "CHAOS",
        "implementation": "ReleaseGroupSpecification",
        "implementationName": "Release Group",
        "infoLink": "https://wiki.servarr.com/sonarr/settings#custom-formats-2",
        "negate": false,
        "required": false,
        "fields": [
          {
            "order": 0,
            "name": "value",
            "label": "Regular Expression",
            "helpText": "Custom Format RegEx is Case Insensitive",
            "value": "^(CHAOS)$",
            "type": "textbox",
            "advanced": false,
            "privacy": "normal",
            "isFloat": false
          }
        ]
      },
      {
        "name": "CHD",
        "implementation": "ReleaseGroupSpecification",
        "implementationName": "Release Group",
        "infoLink": "https://wiki.servarr.com/sonarr/settings#custom-formats-2",
        "negate": false,
        "required": false,
        "fields": [
          {
            "order": 0,
            "name": "value",
            "label": "Regular Expression",
            "helpText": "Custom Format RegEx is Case Insensitive",
            "value": "^(CHD)$",
            "type": "textbox",
            "advanced": false,
            "privacy": "normal",
            "isFloat": false
          }
        ]
      },
      {
        "name": "CiNE",
        "implementation": "ReleaseGroupSpecification",
        "implementationName": "Release Group",
        "infoLink": "https://wiki.servarr.com/sonarr/settings#custom-formats-2",
        "negate": false,
        "required": false,
        "fields": [
          {
            "order": 0,
            "name": "value",
            "label": "Regular Expression",
            "helpText": "Custom Format RegEx is Case Insensitive",
            "value": "^(CiNE)$",
            "type": "textbox",
            "advanced": false,
            "privacy": "normal",
            "isFloat": false
          }
        ]
      },
      {
        "name": "CREATiVE24",
        "implementation": "ReleaseGroupSpecification",
        "implementationName": "Release Group",
        "infoLink": "https://wiki.servarr.com/sonarr/settings#custom-formats-2",
        "negate": false,
        "required": false,
        "fields": [
          {
            "order": 0,
            "name": "value",
            "label": "Regular Expression",
            "helpText": "Custom Format RegEx is Case Insensitive",
            "value": "^(CREATiVE24)$",
            "type": "textbox",
            "advanced": false,
            "privacy": "normal",
            "isFloat": false
          }
        ]
      },
      {
        "name": "CrEwSaDe",
        "implementation": "ReleaseGroupSpecification",
        "implementationName": "Release Group",
        "infoLink": "https://wiki.servarr.com/sonarr/settings#custom-formats-2",
        "negate": false,
        "required": false,
        "fields": [
          {
            "order": 0,
            "name": "value",
            "label": "Regular Expression",
            "helpText": "Custom Format RegEx is Case Insensitive",
            "value": "^(CrEwSaDe)$",
            "type": "textbox",
            "advanced": false,
            "privacy": "normal",
            "isFloat": false
          }
        ]
      },
      {
        "name": "CTFOH",
        "implementation": "ReleaseGroupSpecification",
        "implementationName": "Release Group",
        "infoLink": "https://wiki.servarr.com/sonarr/settings#custom-formats-2",
        "negate": false,
        "required": false,
        "fields": [
          {
            "order": 0,
            "name": "value",
            "label": "Regular Expression",
            "helpText": "Custom Format RegEx is Case Insensitive",
            "value": "^(CTFOH)$",
            "type": "textbox",
            "advanced": false,
            "privacy": "normal",
            "isFloat": false
          }
        ]
      },
      {
        "name": "d3g",
        "implementation": "ReleaseGroupSpecification",
        "implementationName": "Release Group",
        "infoLink": "https://wiki.servarr.com/sonarr/settings#custom-formats-2",
        "negate": false,
        "required": false,
        "fields": [
          {
            "order": 0,
            "name": "value",
            "label": "Regular Expression",
            "helpText": "Custom Format RegEx is Case Insensitive",
            "value": "^(d3g)$",
            "type": "textbox",
            "advanced": false,
            "privacy": "normal",
            "isFloat": false
          }
        ]
      },
      {
        "name": "DDR",
        "implementation": "ReleaseGroupSpecification",
        "implementationName": "Release Group",
        "infoLink": "https://wiki.servarr.com/sonarr/settings#custom-formats-2",
        "negate": false,
        "required": false,
        "fields": [
          {
            "order": 0,
            "name": "value",
            "label": "Regular Expression",
            "helpText": "Custom Format RegEx is Case Insensitive",
            "value": "^(DDR)$",
            "type": "textbox",
            "advanced": false,
            "privacy": "normal",
            "isFloat": false
          }
        ]
      },
      {
        "name": "DNL",
        "implementation": "ReleaseGroupSpecification",
        "implementationName": "Release Group",
        "infoLink": "https://wiki.servarr.com/sonarr/settings#custom-formats-2",
        "negate": false,
        "required": false,
        "fields": [
          {
            "order": 0,
            "name": "value",
            "label": "Regular Expression",
            "helpText": "Custom Format RegEx is Case Insensitive",
            "value": "^(DNL)$",
            "type": "textbox",
            "advanced": false,
            "privacy": "normal",
            "isFloat": false
          }
        ]
      },
      {
        "name": "EPiC",
        "implementation": "ReleaseGroupSpecification",
        "implementationName": "Release Group",
        "infoLink": "https://wiki.servarr.com/sonarr/settings#custom-formats-2",
        "negate": false,
        "required": false,
        "fields": [
          {
            "order": 0,
            "name": "value",
            "label": "Regular Expression",
            "helpText": "Custom Format RegEx is Case Insensitive",
            "value": "^(EPiC)$",
            "type": "textbox",
            "advanced": false,
            "privacy": "normal",
            "isFloat": false
          }
        ]
      },
      {
        "name": "EuReKA",
        "implementation": "ReleaseGroupSpecification",
        "implementationName": "Release Group",
        "infoLink": "https://wiki.servarr.com/sonarr/settings#custom-formats-2",
        "negate": false,
        "required": false,
        "fields": [
          {
            "order": 0,
            "name": "value",
            "label": "Regular Expression",
            "helpText": "Custom Format RegEx is Case Insensitive",
            "value": "^(EuReKA)$",
            "type": "textbox",
            "advanced": false,
            "privacy": "normal",
            "isFloat": false
          }
        ]
      },
      {
        "name": "FaNGDiNG0",
        "implementation": "ReleaseGroupSpecification",
        "implementationName": "Release Group",
        "infoLink": "https://wiki.servarr.com/sonarr/settings#custom-formats-2",
        "negate": false,
        "required": false,
        "fields": [
          {
            "order": 0,
            "name": "value",
            "label": "Regular Expression",
            "helpText": "Custom Format RegEx is Case Insensitive",
            "value": "^(FaNGDiNG0)$",
            "type": "textbox",
            "advanced": false,
            "privacy": "normal",
            "isFloat": false
          }
        ]
      },
      {
        "name": "FGT",
        "implementation": "ReleaseGroupSpecification",
        "implementationName": "Release Group",
        "infoLink": "https://wiki.servarr.com/sonarr/settings#custom-formats-2",
        "negate": false,
        "required": false,
        "fields": [
          {
            "order": 0,
            "name": "value",
            "label": "Regular Expression",
            "helpText": "Custom Format RegEx is Case Insensitive",
            "value": "^(FGT)$",
            "type": "textbox",
            "advanced": false,
            "privacy": "normal",
            "isFloat": false
          }
        ]
      },
      {
        "name": "FRDS",
        "implementation": "ReleaseGroupSpecification",
        "implementationName": "Release Group",
        "infoLink": "https://wiki.servarr.com/sonarr/settings#custom-formats-2",
        "negate": false,
        "required": false,
        "fields": [
          {
            "order": 0,
            "name": "value",
            "label": "Regular Expression",
            "helpText": "Custom Format RegEx is Case Insensitive",
            "value": "^(FRDS)$",
            "type": "textbox",
            "advanced": false,
            "privacy": "normal",
            "isFloat": false
          }
        ]
      },
      {
        "name": "FZHD",
        "implementation": "ReleaseGroupSpecification",
        "implementationName": "Release Group",
        "infoLink": "https://wiki.servarr.com/sonarr/settings#custom-formats-2",
        "negate": false,
        "required": false,
        "fields": [
          {
            "order": 0,
            "name": "value",
            "label": "Regular Expression",
            "helpText": "Custom Format RegEx is Case Insensitive",
            "value": "^(FZHD)$",
            "type": "textbox",
            "advanced": false,
            "privacy": "normal",
            "isFloat": false
          }
        ]
      },
      {
        "name": "GalaxyRG",
        "implementation": "ReleaseGroupSpecification",
        "implementationName": "Release Group",
        "infoLink": "https://wiki.servarr.com/sonarr/settings#custom-formats-2",
        "negate": false,
        "required": false,
        "fields": [
          {
            "order": 0,
            "name": "value",
            "label": "Regular Expression",
            "helpText": "Custom Format RegEx is Case Insensitive",
            "value": "^(GalaxyRG)$",
            "type": "textbox",
            "advanced": false,
            "privacy": "normal",
            "isFloat": false
          }
        ]
      },
      {
        "name": "GHD",
        "implementation": "ReleaseGroupSpecification",
        "implementationName": "Release Group",
        "infoLink": "https://wiki.servarr.com/sonarr/settings#custom-formats-2",
        "negate": false,
        "required": false,
        "fields": [
          {
            "order": 0,
            "name": "value",
            "label": "Regular Expression",
            "helpText": "Custom Format RegEx is Case Insensitive",
            "value": "^(GHD)$",
            "type": "textbox",
            "advanced": false,
            "privacy": "normal",
            "isFloat": false
          }
        ]
      },
      {
        "name": "GPTHD",
        "implementation": "ReleaseGroupSpecification",
        "implementationName": "Release Group",
        "infoLink": "https://wiki.servarr.com/sonarr/settings#custom-formats-2",
        "negate": false,
        "required": false,
        "fields": [
          {
            "order": 0,
            "name": "value",
            "label": "Regular Expression",
            "helpText": "Custom Format RegEx is Case Insensitive",
            "value": "^(GPTHD)$",
            "type": "textbox",
            "advanced": false,
            "privacy": "normal",
            "isFloat": false
          }
        ]
      },
      {
        "name": "HDS",
        "implementation": "ReleaseGroupSpecification",
        "implementationName": "Release Group",
        "infoLink": "https://wiki.servarr.com/sonarr/settings#custom-formats-2",
        "negate": false,
        "required": false,
        "fields": [
          {
            "order": 0,
            "name": "value",
            "label": "Regular Expression",
            "helpText": "Custom Format RegEx is Case Insensitive",
            "value": "^(HDS)$",
            "type": "textbox",
            "advanced": false,
            "privacy": "normal",
            "isFloat": false
          }
        ]
      },
      {
        "name": "HDT",
        "implementation": "ReleaseGroupSpecification",
        "implementationName": "Release Group",
        "infoLink": "https://wiki.servarr.com/sonarr/settings#custom-formats-2",
        "negate": false,
        "required": false,
        "fields": [
          {
            "order": 0,
            "name": "value",
            "label": "Regular Expression",
            "helpText": "Custom Format RegEx is Case Insensitive",
            "value": "^(HDT)$",
            "type": "textbox",
            "advanced": false,
            "privacy": "normal",
            "isFloat": false
          }
        ]
      },
      {
        "name": "HDTime",
        "implementation": "ReleaseGroupSpecification",
        "implementationName": "Release Group",
        "infoLink": "https://wiki.servarr.com/sonarr/settings#custom-formats-2",
        "negate": false,
        "required": false,
        "fields": [
          {
            "order": 0,
            "name": "value",
            "label": "Regular Expression",
            "helpText": "Custom Format RegEx is Case Insensitive",
            "value": "^(HDTime)$",
            "type": "textbox",
            "advanced": false,
            "privacy": "normal",
            "isFloat": false
          }
        ]
      },
      {
        "name": "HDWinG",
        "implementation": "ReleaseGroupSpecification",
        "implementationName": "Release Group",
        "infoLink": "https://wiki.servarr.com/sonarr/settings#custom-formats-2",
        "negate": false,
        "required": false,
        "fields": [
          {
            "order": 0,
            "name": "value",
            "label": "Regular Expression",
            "helpText": "Custom Format RegEx is Case Insensitive",
            "value": "^(HDWinG)$",
            "type": "textbox",
            "advanced": false,
            "privacy": "normal",
            "isFloat": false
          }
        ]
      },
      {
        "name": "iNTENSO",
        "implementation": "ReleaseGroupSpecification",
        "implementationName": "Release Group",
        "infoLink": "https://wiki.servarr.com/sonarr/settings#custom-formats-2",
        "negate": false,
        "required": false,
        "fields": [
          {
            "order": 0,
            "name": "value",
            "label": "Regular Expression",
            "helpText": "Custom Format RegEx is Case Insensitive",
            "value": "^(iNTENSO)$",
            "type": "textbox",
            "advanced": false,
            "privacy": "normal",
            "isFloat": false
          }
        ]
      },
      {
        "name": "iPlanet",
        "implementation": "ReleaseGroupSpecification",
        "implementationName": "Release Group",
        "infoLink": "https://wiki.servarr.com/sonarr/settings#custom-formats-2",
        "negate": false,
        "required": false,
        "fields": [
          {
            "order": 0,
            "name": "value",
            "label": "Regular Expression",
            "helpText": "Custom Format RegEx is Case Insensitive",
            "value": "^(iPlanet)$",
            "type": "textbox",
            "advanced": false,
            "privacy": "normal",
            "isFloat": false
          }
        ]
      },
      {
        "name": "JFF",
        "implementation": "ReleaseGroupSpecification",
        "implementationName": "Release Group",
        "infoLink": "https://wiki.servarr.com/sonarr/settings#custom-formats-2",
        "negate": false,
        "required": false,
        "fields": [
          {
            "order": 0,
            "name": "value",
            "label": "Regular Expression",
            "helpText": "Custom Format RegEx is Case Insensitive",
            "value": "^(JFF)$",
            "type": "textbox",
            "advanced": false,
            "privacy": "normal",
            "isFloat": false
          }
        ]
      },
      {
        "name": "KiNGDOM",
        "implementation": "ReleaseGroupSpecification",
        "implementationName": "Release Group",
        "infoLink": "https://wiki.servarr.com/sonarr/settings#custom-formats-2",
        "negate": false,
        "required": false,
        "fields": [
          {
            "order": 0,
            "name": "value",
            "label": "Regular Expression",
            "helpText": "Custom Format RegEx is Case Insensitive",
            "value": "^(KiNGDOM)$",
            "type": "textbox",
            "advanced": false,
            "privacy": "normal",
            "isFloat": false
          }
        ]
      },
      {
        "name": "KIRA",
        "implementation": "ReleaseGroupSpecification",
        "implementationName": "Release Group",
        "infoLink": "https://wiki.servarr.com/sonarr/settings#custom-formats-2",
        "negate": false,
        "required": false,
        "fields": [
          {
            "order": 0,
            "name": "value",
            "label": "Regular Expression",
            "helpText": "Custom Format RegEx is Case Insensitive",
            "value": "^(KIRA)$",
            "type": "textbox",
            "advanced": false,
            "privacy": "normal",
            "isFloat": false
          }
        ]
      },
      {
        "name": "L0SERNIGHT",
        "implementation": "ReleaseGroupSpecification",
        "implementationName": "Release Group",
        "infoLink": "https://wiki.servarr.com/sonarr/settings#custom-formats-2",
        "negate": false,
        "required": false,
        "fields": [
          {
            "order": 0,
            "name": "value",
            "label": "Regular Expression",
            "helpText": "Custom Format RegEx is Case Insensitive",
            "value": "^(L0SERNIGHT)$",
            "type": "textbox",
            "advanced": false,
            "privacy": "normal",
            "isFloat": false
          }
        ]
      },
      {
        "name": "LAMA",
        "implementation": "ReleaseGroupSpecification",
        "implementationName": "Release Group",
        "infoLink": "https://wiki.servarr.com/sonarr/settings#custom-formats-2",
        "negate": false,
        "required": false,
        "fields": [
          {
            "order": 0,
            "name": "value",
            "label": "Regular Expression",
            "helpText": "Custom Format RegEx is Case Insensitive",
            "value": "^(LAMA)$",
            "type": "textbox",
            "advanced": false,
            "privacy": "normal",
            "isFloat": false
          }
        ]
      },
      {
        "name": "Leffe",
        "implementation": "ReleaseGroupSpecification",
        "implementationName": "Release Group",
        "infoLink": "https://wiki.servarr.com/sonarr/settings#custom-formats-2",
        "negate": false,
        "required": false,
        "fields": [
          {
            "order": 0,
            "name": "value",
            "label": "Regular Expression",
            "helpText": "Custom Format RegEx is Case Insensitive",
            "value": "^(Leffe)$",
            "type": "textbox",
            "advanced": false,
            "privacy": "normal",
            "isFloat": false
          }
        ]
      },
      {
        "name": "Liber8",
        "implementation": "ReleaseGroupSpecification",
        "implementationName": "Release Group",
        "infoLink": "https://wiki.servarr.com/sonarr/settings#custom-formats-2",
        "negate": false,
        "required": false,
        "fields": [
          {
            "order": 0,
            "name": "value",
            "label": "Regular Expression",
            "helpText": "Custom Format RegEx is Case Insensitive",
            "value": "^(Liber8)$",
            "type": "textbox",
            "advanced": false,
            "privacy": "normal",
            "isFloat": false
          }
        ]
      },
      {
        "name": "LiGaS",
        "implementation": "ReleaseGroupSpecification",
        "implementationName": "Release Group",
        "infoLink": "https://wiki.servarr.com/sonarr/settings#custom-formats-2",
        "negate": false,
        "required": false,
        "fields": [
          {
            "order": 0,
            "name": "value",
            "label": "Regular Expression",
            "helpText": "Custom Format RegEx is Case Insensitive",
            "value": "^(LiGaS)$",
            "type": "textbox",
            "advanced": false,
            "privacy": "normal",
            "isFloat": false
          }
        ]
      },
      {
        "name": "MeGusta",
        "implementation": "ReleaseGroupSpecification",
        "implementationName": "Release Group",
        "infoLink": "https://wiki.servarr.com/sonarr/settings#custom-formats-2",
        "negate": false,
        "required": false,
        "fields": [
          {
            "order": 0,
            "name": "value",
            "label": "Regular Expression",
            "helpText": "Custom Format RegEx is Case Insensitive",
            "value": "^(MeGusta)$",
            "type": "textbox",
            "advanced": false,
            "privacy": "normal",
            "isFloat": false
          }
        ]
      },
      {
        "name": "mHD",
        "implementation": "ReleaseGroupSpecification",
        "implementationName": "Release Group",
        "infoLink": "https://wiki.servarr.com/sonarr/settings#custom-formats-2",
        "negate": false,
        "required": false,
        "fields": [
          {
            "order": 0,
            "name": "value",
            "label": "Regular Expression",
            "helpText": "Custom Format RegEx is Case Insensitive",
            "value": "^(mHD)$",
            "type": "textbox",
            "advanced": false,
            "privacy": "normal",
            "isFloat": false
          }
        ]
      },
      {
        "name": "mSD",
        "implementation": "ReleaseGroupSpecification",
        "implementationName": "Release Group",
        "infoLink": "https://wiki.servarr.com/sonarr/settings#custom-formats-2",
        "negate": false,
        "required": false,
        "fields": [
          {
            "order": 0,
            "name": "value",
            "label": "Regular Expression",
            "helpText": "Custom Format RegEx is Case Insensitive",
            "value": "^(mSD)$",
            "type": "textbox",
            "advanced": false,
            "privacy": "normal",
            "isFloat": false
          }
        ]
      },
      {
        "name": "MTeam",
        "implementation": "ReleaseGroupSpecification",
        "implementationName": "Release Group",
        "infoLink": "https://wiki.servarr.com/sonarr/settings#custom-formats-2",
        "negate": false,
        "required": false,
        "fields": [
          {
            "order": 0,
            "name": "value",
            "label": "Regular Expression",
            "helpText": "Custom Format RegEx is Case Insensitive",
            "value": "^(MTeam|MT)$",
            "type": "textbox",
            "advanced": false,
            "privacy": "normal",
            "isFloat": false
          }
        ]
      },
      {
        "name": "MySiLU",
        "implementation": "ReleaseGroupSpecification",
        "implementationName": "Release Group",
        "infoLink": "https://wiki.servarr.com/sonarr/settings#custom-formats-2",
        "negate": false,
        "required": false,
        "fields": [
          {
            "order": 0,
            "name": "value",
            "label": "Regular Expression",
            "helpText": "Custom Format RegEx is Case Insensitive",
            "value": "^(MySiLU)$",
            "type": "textbox",
            "advanced": false,
            "privacy": "normal",
            "isFloat": false
          }
        ]
      },
      {
        "name": "NhaNc3",
        "implementation": "ReleaseGroupSpecification",
        "implementationName": "Release Group",
        "infoLink": "https://wiki.servarr.com/sonarr/settings#custom-formats-2",
        "negate": false,
        "required": false,
        "fields": [
          {
            "order": 0,
            "name": "value",
            "label": "Regular Expression",
            "helpText": "Custom Format RegEx is Case Insensitive",
            "value": "^(NhaNc3)$",
            "type": "textbox",
            "advanced": false,
            "privacy": "normal",
            "isFloat": false
          }
        ]
      },
      {
        "name": "nHD",
        "implementation": "ReleaseGroupSpecification",
        "implementationName": "Release Group",
        "infoLink": "https://wiki.servarr.com/sonarr/settings#custom-formats-2",
        "negate": false,
        "required": false,
        "fields": [
          {
            "order": 0,
            "name": "value",
            "label": "Regular Expression",
            "helpText": "Custom Format RegEx is Case Insensitive",
            "value": "^(nHD)$",
            "type": "textbox",
            "advanced": false,
            "privacy": "normal",
            "isFloat": false
          }
        ]
      },
      {
        "name": "nikt0",
        "implementation": "ReleaseGroupSpecification",
        "implementationName": "Release Group",
        "infoLink": "https://wiki.servarr.com/sonarr/settings#custom-formats-2",
        "negate": false,
        "required": false,
        "fields": [
          {
            "order": 0,
            "name": "value",
            "label": "Regular Expression",
            "helpText": "Custom Format RegEx is Case Insensitive",
            "value": "^(nikt0)$",
            "type": "textbox",
            "advanced": false,
            "privacy": "normal",
            "isFloat": false
          }
        ]
      },
      {
        "name": "NoGroup",
        "implementation": "ReleaseGroupSpecification",
        "implementationName": "Release Group",
        "infoLink": "https://wiki.servarr.com/sonarr/settings#custom-formats-2",
        "negate": false,
        "required": false,
        "fields": [
          {
            "order": 0,
            "name": "value",
            "label": "Regular Expression",
            "helpText": "Custom Format RegEx is Case Insensitive",
            "value": "NoGr(ou)?p",
            "type": "textbox",
            "advanced": false,
            "privacy": "normal",
            "isFloat": false
          }
        ]
      },
      {
        "name": "nSD",
        "implementation": "ReleaseGroupSpecification",
        "implementationName": "Release Group",
        "infoLink": "https://wiki.servarr.com/sonarr/settings#custom-formats-2",
        "negate": false,
        "required": false,
        "fields": [
          {
            "order": 0,
            "name": "value",
            "label": "Regular Expression",
            "helpText": "Custom Format RegEx is Case Insensitive",
            "value": "^(nSD)$",
            "type": "textbox",
            "advanced": false,
            "privacy": "normal",
            "isFloat": false
          }
        ]
      },
      {
        "name": "OFT",
        "implementation": "ReleaseGroupSpecification",
        "implementationName": "Release Group",
        "infoLink": "https://wiki.servarr.com/sonarr/settings#custom-formats-2",
        "negate": false,
        "required": false,
        "fields": [
          {
            "order": 0,
            "name": "value",
            "label": "Regular Expression",
            "helpText": "Custom Format RegEx is Case Insensitive",
            "value": "^(OFT)$",
            "type": "textbox",
            "advanced": false,
            "privacy": "normal",
            "isFloat": false
          }
        ]
      },
      {
        "name": "Pahe",
        "implementation": "ReleaseGroupSpecification",
        "implementationName": "Release Group",
        "infoLink": "https://wiki.servarr.com/sonarr/settings#custom-formats-2",
        "negate": false,
        "required": false,
        "fields": [
          {
            "order": 0,
            "name": "value",
            "label": "Regular Expression",
            "helpText": "Custom Format RegEx is Case Insensitive",
            "value": "Pahe\\.(ph|in)\\b",
            "type": "textbox",
            "advanced": false,
            "privacy": "normal",
            "isFloat": false
          }
        ]
      },
      {
        "name": "PATOMiEL",
        "implementation": "ReleaseGroupSpecification",
        "implementationName": "Release Group",
        "infoLink": "https://wiki.servarr.com/sonarr/settings#custom-formats-2",
        "negate": false,
        "required": false,
        "fields": [
          {
            "order": 0,
            "name": "value",
            "label": "Regular Expression",
            "helpText": "Custom Format RegEx is Case Insensitive",
            "value": "^(PATOMiEL)$",
            "type": "textbox",
            "advanced": false,
            "privacy": "normal",
            "isFloat": false
          }
        ]
      },
      {
        "name": "PiRaTeS",
        "implementation": "ReleaseGroupSpecification",
        "implementationName": "Release Group",
        "infoLink": "https://wiki.servarr.com/sonarr/settings#custom-formats-2",
        "negate": false,
        "required": false,
        "fields": [
          {
            "order": 0,
            "name": "value",
            "label": "Regular Expression",
            "helpText": "Custom Format RegEx is Case Insensitive",
            "value": "^(PiRaTeS)$",
            "type": "textbox",
            "advanced": false,
            "privacy": "normal",
            "isFloat": false
          }
        ]
      },
      {
        "name": "PRODJi",
        "implementation": "ReleaseGroupSpecification",
        "implementationName": "Release Group",
        "infoLink": "https://wiki.servarr.com/sonarr/settings#custom-formats-2",
        "negate": false,
        "required": false,
        "fields": [
          {
            "order": 0,
            "name": "value",
            "label": "Regular Expression",
            "helpText": "Custom Format RegEx is Case Insensitive",
            "value": "^(PRODJi)$",
            "type": "textbox",
            "advanced": false,
            "privacy": "normal",
            "isFloat": false
          }
        ]
      },
      {
        "name": "PSA",
        "implementation": "ReleaseGroupSpecification",
        "implementationName": "Release Group",
        "infoLink": "https://wiki.servarr.com/sonarr/settings#custom-formats-2",
        "negate": false,
        "required": false,
        "fields": [
          {
            "order": 0,
            "name": "value",
            "label": "Regular Expression",
            "helpText": "Custom Format RegEx is Case Insensitive",
            "value": "^(PSA)$",
            "type": "textbox",
            "advanced": false,
            "privacy": "normal",
            "isFloat": false
          }
        ]
      },
      {
        "name": "PTNK",
        "implementation": "ReleaseGroupSpecification",
        "implementationName": "Release Group",
        "infoLink": "https://wiki.servarr.com/sonarr/settings#custom-formats-2",
        "negate": false,
        "required": false,
        "fields": [
          {
            "order": 0,
            "name": "value",
            "label": "Regular Expression",
            "helpText": "Custom Format RegEx is Case Insensitive",
            "value": "^(PTNK)$",
            "type": "textbox",
            "advanced": false,
            "privacy": "normal",
            "isFloat": false
          }
        ]
      },
      {
        "name": "RARBG",
        "implementation": "ReleaseGroupSpecification",
        "implementationName": "Release Group",
        "infoLink": "https://wiki.servarr.com/sonarr/settings#custom-formats-2",
        "negate": false,
        "required": false,
        "fields": [
          {
            "order": 0,
            "name": "value",
            "label": "Regular Expression",
            "helpText": "Custom Format RegEx is Case Insensitive",
            "value": "^(RARBG)$",
            "type": "textbox",
            "advanced": false,
            "privacy": "normal",
            "isFloat": false
          }
        ]
      },
      {
        "name": "RDN",
        "implementation": "ReleaseGroupSpecification",
        "implementationName": "Release Group",
        "infoLink": "https://wiki.servarr.com/sonarr/settings#custom-formats-2",
        "negate": false,
        "required": false,
        "fields": [
          {
            "order": 0,
            "name": "value",
            "label": "Regular Expression",
            "helpText": "Custom Format RegEx is Case Insensitive",
            "value": "^(RDN)$",
            "type": "textbox",
            "advanced": false,
            "privacy": "normal",
            "isFloat": false
          }
        ]
      },
      {
        "name": "RiffTrax",
        "implementation": "ReleaseGroupSpecification",
        "implementationName": "Release Group",
        "infoLink": "https://wiki.servarr.com/sonarr/settings#custom-formats-2",
        "negate": false,
        "required": false,
        "fields": [
          {
            "order": 0,
            "name": "value",
            "label": "Regular Expression",
            "helpText": "Custom Format RegEx is Case Insensitive",
            "value": "^(Rifftrax)$",
            "type": "textbox",
            "advanced": false,
            "privacy": "normal",
            "isFloat": false
          }
        ]
      },
      {
        "name": "RU4HD",
        "implementation": "ReleaseGroupSpecification",
        "implementationName": "Release Group",
        "infoLink": "https://wiki.servarr.com/sonarr/settings#custom-formats-2",
        "negate": false,
        "required": false,
        "fields": [
          {
            "order": 0,
            "name": "value",
            "label": "Regular Expression",
            "helpText": "Custom Format RegEx is Case Insensitive",
            "value": "^(RU4HD)$",
            "type": "textbox",
            "advanced": false,
            "privacy": "normal",
            "isFloat": false
          }
        ]
      },
      {
        "name": "SANTi",
        "implementation": "ReleaseGroupSpecification",
        "implementationName": "Release Group",
        "infoLink": "https://wiki.servarr.com/sonarr/settings#custom-formats-2",
        "negate": false,
        "required": false,
        "fields": [
          {
            "order": 0,
            "name": "value",
            "label": "Regular Expression",
            "helpText": "Custom Format RegEx is Case Insensitive",
            "value": "^(SANTi)$",
            "type": "textbox",
            "advanced": false,
            "privacy": "normal",
            "isFloat": false
          }
        ]
      },
      {
        "name": "SLOT",
        "implementation": "ReleaseGroupSpecification",
        "implementationName": "Release Group",
        "infoLink": "https://wiki.servarr.com/sonarr/settings#custom-formats-2",
        "negate": false,
        "required": false,
        "fields": [
          {
            "order": 0,
            "name": "value",
            "label": "Regular Expression",
            "helpText": "Custom Format RegEx is Case Insensitive",
            "value": "^(SLOT)$",
            "type": "textbox",
            "advanced": false,
            "privacy": "normal",
            "isFloat": false
          }
        ]
      },
      {
        "name": "STUTTERSHIT",
        "implementation": "ReleaseGroupSpecification",
        "implementationName": "Release Group",
        "infoLink": "https://wiki.servarr.com/sonarr/settings#custom-formats-2",
        "negate": false,
        "required": false,
        "fields": [
          {
            "order": 0,
            "name": "value",
            "label": "Regular Expression",
            "helpText": "Custom Format RegEx is Case Insensitive",
            "value": "^(STUTTERSHIT)$",
            "type": "textbox",
            "advanced": false,
            "privacy": "normal",
            "isFloat": false
          }
        ]
      },
      {
        "name": "SWTYBLZ",
        "implementation": "ReleaseGroupSpecification",
        "implementationName": "Release Group",
        "infoLink": "https://wiki.servarr.com/sonarr/settings#custom-formats-2",
        "negate": false,
        "required": false,
        "fields": [
          {
            "order": 0,
            "name": "value",
            "label": "Regular Expression",
            "helpText": "Custom Format RegEx is Case Insensitive",
            "value": "^(SWTYBLZ)$",
            "type": "textbox",
            "advanced": false,
            "privacy": "normal",
            "isFloat": false
          }
        ]
      },
      {
        "name": "TBS",
        "implementation": "ReleaseGroupSpecification",
        "implementationName": "Release Group",
        "infoLink": "https://wiki.servarr.com/sonarr/settings#custom-formats-2",
        "negate": false,
        "required": false,
        "fields": [
          {
            "order": 0,
            "name": "value",
            "label": "Regular Expression",
            "helpText": "Custom Format RegEx is Case Insensitive",
            "value": "^(TBS)$",
            "type": "textbox",
            "advanced": false,
            "privacy": "normal",
            "isFloat": false
          }
        ]
      },
      {
        "name": "TEKNO3D",
        "implementation": "ReleaseGroupSpecification",
        "implementationName": "Release Group",
        "infoLink": "https://wiki.servarr.com/sonarr/settings#custom-formats-2",
        "negate": false,
        "required": false,
        "fields": [
          {
            "order": 0,
            "name": "value",
            "label": "Regular Expression",
            "helpText": "Custom Format RegEx is Case Insensitive",
            "value": "^(TEKNO3D)$",
            "type": "textbox",
            "advanced": false,
            "privacy": "normal",
            "isFloat": false
          }
        ]
      },
      {
        "name": "Tigole",
        "implementation": "ReleaseGroupSpecification",
        "implementationName": "Release Group",
        "infoLink": "https://wiki.servarr.com/sonarr/settings#custom-formats-2",
        "negate": false,
        "required": false,
        "fields": [
          {
            "order": 0,
            "name": "value",
            "label": "Regular Expression",
            "helpText": "Custom Format RegEx is Case Insensitive",
            "value": "^(Tigole)$",
            "type": "textbox",
            "advanced": false,
            "privacy": "normal",
            "isFloat": false
          }
        ]
      },
      {
        "name": "TIKO",
        "implementation": "ReleaseGroupSpecification",
        "implementationName": "Release Group",
        "infoLink": "https://wiki.servarr.com/sonarr/settings#custom-formats-2",
        "negate": false,
        "required": false,
        "fields": [
          {
            "order": 0,
            "name": "value",
            "label": "Regular Expression",
            "helpText": "Custom Format RegEx is Case Insensitive",
            "value": "^(TIKO)$",
            "type": "textbox",
            "advanced": false,
            "privacy": "normal",
            "isFloat": false
          }
        ]
      },
      {
        "name": "VISIONPLUSHDR",
        "implementation": "ReleaseGroupSpecification",
        "implementationName": "Release Group",
        "infoLink": "https://wiki.servarr.com/sonarr/settings#custom-formats-2",
        "negate": false,
        "required": false,
        "fields": [
          {
            "order": 0,
            "name": "value",
            "label": "Regular Expression",
            "helpText": "Custom Format RegEx is Case Insensitive",
            "value": "^(VISIONPLUSHDR(-X|1000)?)$",
            "type": "textbox",
            "advanced": false,
            "privacy": "normal",
            "isFloat": false
          }
        ]
      },
      {
        "name": "WAF",
        "implementation": "ReleaseGroupSpecification",
        "implementationName": "Release Group",
        "infoLink": "https://wiki.servarr.com/sonarr/settings#custom-formats-2",
        "negate": false,
        "required": false,
        "fields": [
          {
            "order": 0,
            "name": "value",
            "label": "Regular Expression",
            "helpText": "Custom Format RegEx is Case Insensitive",
            "value": "^(WAF)$",
            "type": "textbox",
            "advanced": false,
            "privacy": "normal",
            "isFloat": false
          }
        ]
      },
      {
        "name": "WiKi",
        "implementation": "ReleaseGroupSpecification",
        "implementationName": "Release Group",
        "infoLink": "https://wiki.servarr.com/sonarr/settings#custom-formats-2",
        "negate": false,
        "required": false,
        "fields": [
          {
            "order": 0,
            "name": "value",
            "label": "Regular Expression",
            "helpText": "Custom Format RegEx is Case Insensitive",
            "value": "^(WiKi)$",
            "type": "textbox",
            "advanced": false,
            "privacy": "normal",
            "isFloat": false
          }
        ]
      },
      {
        "name": "x0r",
        "implementation": "ReleaseGroupSpecification",
        "implementationName": "Release Group",
        "infoLink": "https://wiki.servarr.com/sonarr/settings#custom-formats-2",
        "negate": false,
        "required": false,
        "fields": [
          {
            "order": 0,
            "name": "value",
            "label": "Regular Expression",
            "helpText": "Custom Format RegEx is Case Insensitive",
            "value": "^(x0r)$",
            "type": "textbox",
            "advanced": false,
            "privacy": "normal",
            "isFloat": false
          }
        ]
      },
      {
        "name": "YIFY",
        "implementation": "ReleaseGroupSpecification",
        "implementationName": "Release Group",
        "infoLink": "https://wiki.servarr.com/sonarr/settings#custom-formats-2",
        "negate": false,
        "required": false,
        "fields": [
          {
            "order": 0,
            "name": "value",
            "label": "Regular Expression",
            "helpText": "Custom Format RegEx is Case Insensitive",
            "value": "^(YIFY)$",
            "type": "textbox",
            "advanced": false,
            "privacy": "normal",
            "isFloat": false
          }
        ]
      },
      {
        "name": "YTS",
        "implementation": "ReleaseGroupSpecification",
        "implementationName": "Release Group",
        "infoLink": "https://wiki.servarr.com/sonarr/settings#custom-formats-2",
        "negate": false,
        "required": false,
        "fields": [
          {
            "order": 0,
            "name": "value",
            "label": "Regular Expression",
            "helpText": "Custom Format RegEx is Case Insensitive",
            "value": "^(YTS(.(MX|LT|AG))?)$",
            "type": "textbox",
            "advanced": false,
            "privacy": "normal",
            "isFloat": false
          }
        ]
      },
      {
        "name": "Zeus",
        "implementation": "ReleaseGroupSpecification",
        "implementationName": "Release Group",
        "infoLink": "https://wiki.servarr.com/sonarr/settings#custom-formats-2",
        "negate": false,
        "required": false,
        "fields": [
          {
            "order": 0,
            "name": "value",
            "label": "Regular Expression",
            "helpText": "Custom Format RegEx is Case Insensitive",
            "value": "^(Zeus)$",
            "type": "textbox",
            "advanced": false,
            "privacy": "normal",
            "isFloat": false
          }
        ]
      }
    ]
  },
  {
    "name": "CJ",
    "includeCustomFormatWhenRenaming": true,
    "specifications": [
      {
        "name": "CJ",
        "implementation": "ReleaseGroupSpecification",
        "implementationName": "Release Group",
        "infoLink": "https://wiki.servarr.com/sonarr/settings#custom-formats-2",
        "negate": false,
        "required": true,
        "fields": [
          {
            "order": 0,
            "name": "value",
            "label": "Regular Expression",
            "helpText": "Custom Format RegEx is Case Insensitive",
            "value": "(?<=^|[\\s.-])CJ\\b",
            "type": "textbox",
            "advanced": false,
            "privacy": "normal",
            "isFloat": false
          }
        ]
      },
      {
        "name": "WEB",
        "implementation": "SourceSpecification",
        "implementationName": "Source",
        "infoLink": "https://wiki.servarr.com/sonarr/settings#custom-formats-2",
        "negate": true,
        "required": true,
        "fields": [
          {
            "order": 0,
            "name": "value",
            "label": "Source",
            "value": 3,
            "type": "select",
            "advanced": false,
            "selectOptions": [
              {
                "value": 0,
                "name": "Unknown",
                "order": 0
              },
              {
                "value": 1,
                "name": "Television",
                "order": 1
              },
              {
                "value": 2,
                "name": "TelevisionRaw",
                "order": 2
              },
              {
                "value": 3,
                "name": "Web",
                "order": 3
              },
              {
                "value": 4,
                "name": "WebRip",
                "order": 4
              },
              {
                "value": 5,
                "name": "DVD",
                "order": 5
              },
              {
                "value": 6,
                "name": "Bluray",
                "order": 6
              },
              {
                "value": 7,
                "name": "BlurayRaw",
                "order": 7
              }
            ],
            "privacy": "normal",
            "isFloat": false
          }
        ]
      }
    ]
  },
  {
    "name": "pcroland",
    "includeCustomFormatWhenRenaming": true,
    "specifications": [
      {
        "name": "pcroland",
        "implementation": "ReleaseGroupSpecification",
        "implementationName": "Release Group",
        "infoLink": "https://wiki.servarr.com/sonarr/settings#custom-formats-2",
        "negate": false,
        "required": true,
        "fields": [
          {
            "order": 0,
            "name": "value",
            "label": "Regular Expression",
            "helpText": "Custom Format RegEx is Case Insensitive",
            "value": "(?<=^|[\\s.-])pcroland\\b",
            "type": "textbox",
            "advanced": false,
            "privacy": "normal",
            "isFloat": false
          }
        ]
      },
      {
        "name": "WEB",
        "implementation": "SourceSpecification",
        "implementationName": "Source",
        "infoLink": "https://wiki.servarr.com/sonarr/settings#custom-formats-2",
        "negate": true,
        "required": true,
        "fields": [
          {
            "order": 0,
            "name": "value",
            "label": "Source",
            "value": 3,
            "type": "select",
            "advanced": false,
            "selectOptions": [
              {
                "value": 0,
                "name": "Unknown",
                "order": 0
              },
              {
                "value": 1,
                "name": "Television",
                "order": 1
              },
              {
                "value": 2,
                "name": "TelevisionRaw",
                "order": 2
              },
              {
                "value": 3,
                "name": "Web",
                "order": 3
              },
              {
                "value": 4,
                "name": "WebRip",
                "order": 4
              },
              {
                "value": 5,
                "name": "DVD",
                "order": 5
              },
              {
                "value": 6,
                "name": "Bluray",
                "order": 6
              },
              {
                "value": 7,
                "name": "BlurayRaw",
                "order": 7
              }
            ],
            "privacy": "normal",
            "isFloat": false
          }
        ]
      }
    ]
  },
  {
    "name": "BTN",
    "includeCustomFormatWhenRenaming": true,
    "specifications": [
      {
        "name": "BTN",
        "implementation": "ReleaseGroupSpecification",
        "implementationName": "Release Group",
        "infoLink": "https://wiki.servarr.com/sonarr/settings#custom-formats-2",
        "negate": false,
        "required": true,
        "fields": [
          {
            "order": 0,
            "name": "value",
            "label": "Regular Expression",
            "helpText": "Custom Format RegEx is Case Insensitive",
            "value": "(?<=^|[\\s.-])BTN\\b",
            "type": "textbox",
            "advanced": false,
            "privacy": "normal",
            "isFloat": false
          }
        ]
      },
      {
        "name": "WEB",
        "implementation": "SourceSpecification",
        "implementationName": "Source",
        "infoLink": "https://wiki.servarr.com/sonarr/settings#custom-formats-2",
        "negate": true,
        "required": true,
        "fields": [
          {
            "order": 0,
            "name": "value",
            "label": "Source",
            "value": 3,
            "type": "select",
            "advanced": false,
            "selectOptions": [
              {
                "value": 0,
                "name": "Unknown",
                "order": 0
              },
              {
                "value": 1,
                "name": "Television",
                "order": 1
              },
              {
                "value": 2,
                "name": "TelevisionRaw",
                "order": 2
              },
              {
                "value": 3,
                "name": "Web",
                "order": 3
              },
              {
                "value": 4,
                "name": "WebRip",
                "order": 4
              },
              {
                "value": 5,
                "name": "DVD",
                "order": 5
              },
              {
                "value": 6,
                "name": "Bluray",
                "order": 6
              },
              {
                "value": 7,
                "name": "BlurayRaw",
                "order": 7
              }
            ],
            "privacy": "normal",
            "isFloat": false
          }
        ]
      }
    ]
  },
  {
    "name": "iON",
    "includeCustomFormatWhenRenaming": true,
    "specifications": [
      {
        "name": "iON",
        "implementation": "ReleaseGroupSpecification",
        "implementationName": "Release Group",
        "infoLink": "https://wiki.servarr.com/sonarr/settings#custom-formats-2",
        "negate": false,
        "required": true,
        "fields": [
          {
            "order": 0,
            "name": "value",
            "label": "Regular Expression",
            "helpText": "Custom Format RegEx is Case Insensitive",
            "value": "(?<=^|[\\s.-])iON\\b",
            "type": "textbox",
            "advanced": false,
            "privacy": "normal",
            "isFloat": false
          }
        ]
      },
      {
        "name": "WEB",
        "implementation": "SourceSpecification",
        "implementationName": "Source",
        "infoLink": "https://wiki.servarr.com/sonarr/settings#custom-formats-2",
        "negate": true,
        "required": true,
        "fields": [
          {
            "order": 0,
            "name": "value",
            "label": "Source",
            "value": 3,
            "type": "select",
            "advanced": false,
            "selectOptions": [
              {
                "value": 0,
                "name": "Unknown",
                "order": 0
              },
              {
                "value": 1,
                "name": "Television",
                "order": 1
              },
              {
                "value": 2,
                "name": "TelevisionRaw",
                "order": 2
              },
              {
                "value": 3,
                "name": "Web",
                "order": 3
              },
              {
                "value": 4,
                "name": "WebRip",
                "order": 4
              },
              {
                "value": 5,
                "name": "DVD",
                "order": 5
              },
              {
                "value": 6,
                "name": "Bluray",
                "order": 6
              },
              {
                "value": 7,
                "name": "BlurayRaw",
                "order": 7
              }
            ],
            "privacy": "normal",
            "isFloat": false
          }
        ]
      }
    ]
  },
  {
    "name": "AJP69",
    "includeCustomFormatWhenRenaming": true,
    "specifications": [
      {
        "name": "AJP69",
        "implementation": "ReleaseGroupSpecification",
        "implementationName": "Release Group",
        "infoLink": "https://wiki.servarr.com/sonarr/settings#custom-formats-2",
        "negate": false,
        "required": true,
        "fields": [
          {
            "order": 0,
            "name": "value",
            "label": "Regular Expression",
            "helpText": "Custom Format RegEx is Case Insensitive",
            "value": "(?<=^|[\\s.-])AJP69\\b",
            "type": "textbox",
            "advanced": false,
            "privacy": "normal",
            "isFloat": false
          }
        ]
      },
      {
        "name": "WEB",
        "implementation": "SourceSpecification",
        "implementationName": "Source",
        "infoLink": "https://wiki.servarr.com/sonarr/settings#custom-formats-2",
        "negate": true,
        "required": true,
        "fields": [
          {
            "order": 0,
            "name": "value",
            "label": "Source",
            "value": 3,
            "type": "select",
            "advanced": false,
            "selectOptions": [
              {
                "value": 0,
                "name": "Unknown",
                "order": 0
              },
              {
                "value": 1,
                "name": "Television",
                "order": 1
              },
              {
                "value": 2,
                "name": "TelevisionRaw",
                "order": 2
              },
              {
                "value": 3,
                "name": "Web",
                "order": 3
              },
              {
                "value": 4,
                "name": "WebRip",
                "order": 4
              },
              {
                "value": 5,
                "name": "DVD",
                "order": 5
              },
              {
                "value": 6,
                "name": "Bluray",
                "order": 6
              },
              {
                "value": 7,
                "name": "BlurayRaw",
                "order": 7
              }
            ],
            "privacy": "normal",
            "isFloat": false
          }
        ]
      }
    ]
  },
  {
    "name": "VLAD",
    "includeCustomFormatWhenRenaming": true,
    "specifications": [
      {
        "name": "VLAD",
        "implementation": "ReleaseGroupSpecification",
        "implementationName": "Release Group",
        "infoLink": "https://wiki.servarr.com/sonarr/settings#custom-formats-2",
        "negate": false,
        "required": true,
        "fields": [
          {
            "order": 0,
            "name": "value",
            "label": "Regular Expression",
            "helpText": "Custom Format RegEx is Case Insensitive",
            "value": "(?<=^|[\\s.-])VLAD\\b",
            "type": "textbox",
            "advanced": false,
            "privacy": "normal",
            "isFloat": false
          }
        ]
      },
      {
        "name": "WEB",
        "implementation": "SourceSpecification",
        "implementationName": "Source",
        "infoLink": "https://wiki.servarr.com/sonarr/settings#custom-formats-2",
        "negate": true,
        "required": true,
        "fields": [
          {
            "order": 0,
            "name": "value",
            "label": "Source",
            "value": 3,
            "type": "select",
            "advanced": false,
            "selectOptions": [
              {
                "value": 0,
                "name": "Unknown",
                "order": 0
              },
              {
                "value": 1,
                "name": "Television",
                "order": 1
              },
              {
                "value": 2,
                "name": "TelevisionRaw",
                "order": 2
              },
              {
                "value": 3,
                "name": "Web",
                "order": 3
              },
              {
                "value": 4,
                "name": "WebRip",
                "order": 4
              },
              {
                "value": 5,
                "name": "DVD",
                "order": 5
              },
              {
                "value": 6,
                "name": "Bluray",
                "order": 6
              },
              {
                "value": 7,
                "name": "BlurayRaw",
                "order": 7
              }
            ],
            "privacy": "normal",
            "isFloat": false
          }
        ]
      }
    ]
  },
  {
    "name": "hdalx",
    "includeCustomFormatWhenRenaming": true,
    "specifications": [
      {
        "name": "hdalx",
        "implementation": "ReleaseGroupSpecification",
        "implementationName": "Release Group",
        "infoLink": "https://wiki.servarr.com/sonarr/settings#custom-formats-2",
        "negate": false,
        "required": true,
        "fields": [
          {
            "order": 0,
            "name": "value",
            "label": "Regular Expression",
            "helpText": "Custom Format RegEx is Case Insensitive",
            "value": "(?<=^|[\\s.-])hdalx\\b",
            "type": "textbox",
            "advanced": false,
            "privacy": "normal",
            "isFloat": false
          }
        ]
      },
      {
        "name": "WEB",
        "implementation": "SourceSpecification",
        "implementationName": "Source",
        "infoLink": "https://wiki.servarr.com/sonarr/settings#custom-formats-2",
        "negate": true,
        "required": true,
        "fields": [
          {
            "order": 0,
            "name": "value",
            "label": "Source",
            "value": 3,
            "type": "select",
            "advanced": false,
            "selectOptions": [
              {
                "value": 0,
                "name": "Unknown",
                "order": 0
              },
              {
                "value": 1,
                "name": "Television",
                "order": 1
              },
              {
                "value": 2,
                "name": "TelevisionRaw",
                "order": 2
              },
              {
                "value": 3,
                "name": "Web",
                "order": 3
              },
              {
                "value": 4,
                "name": "WebRip",
                "order": 4
              },
              {
                "value": 5,
                "name": "DVD",
                "order": 5
              },
              {
                "value": 6,
                "name": "Bluray",
                "order": 6
              },
              {
                "value": 7,
                "name": "BlurayRaw",
                "order": 7
              }
            ],
            "privacy": "normal",
            "isFloat": false
          }
        ]
      }
    ]
  },
  {
    "name": "LiNG",
    "includeCustomFormatWhenRenaming": true,
    "specifications": [
      {
        "name": "LiNG",
        "implementation": "ReleaseGroupSpecification",
        "implementationName": "Release Group",
        "infoLink": "https://wiki.servarr.com/sonarr/settings#custom-formats-2",
        "negate": false,
        "required": true,
        "fields": [
          {
            "order": 0,
            "name": "value",
            "label": "Regular Expression",
            "helpText": "Custom Format RegEx is Case Insensitive",
            "value": "(?<=^|[\\s.-])LiNG\\b",
            "type": "textbox",
            "advanced": false,
            "privacy": "normal",
            "isFloat": false
          }
        ]
      },
      {
        "name": "WEB",
        "implementation": "SourceSpecification",
        "implementationName": "Source",
        "infoLink": "https://wiki.servarr.com/sonarr/settings#custom-formats-2",
        "negate": true,
        "required": true,
        "fields": [
          {
            "order": 0,
            "name": "value",
            "label": "Source",
            "value": 3,
            "type": "select",
            "advanced": false,
            "selectOptions": [
              {
                "value": 0,
                "name": "Unknown",
                "order": 0
              },
              {
                "value": 1,
                "name": "Television",
                "order": 1
              },
              {
                "value": 2,
                "name": "TelevisionRaw",
                "order": 2
              },
              {
                "value": 3,
                "name": "Web",
                "order": 3
              },
              {
                "value": 4,
                "name": "WebRip",
                "order": 4
              },
              {
                "value": 5,
                "name": "DVD",
                "order": 5
              },
              {
                "value": 6,
                "name": "Bluray",
                "order": 6
              },
              {
                "value": 7,
                "name": "BlurayRaw",
                "order": 7
              }
            ],
            "privacy": "normal",
            "isFloat": false
          }
        ]
      }
    ]
  },
  {
    "name": "h265",
    "includeCustomFormatWhenRenaming": false,
    "specifications": [
      {
        "name": "h265",
        "implementation": "ReleaseTitleSpecification",
        "implementationName": "Release Title",
        "infoLink": "https://wiki.servarr.com/sonarr/settings#custom-formats-2",
        "negate": false,
        "required": true,
        "fields": [
          {
            "order": 0,
            "name": "value",
            "label": "Regular Expression",
            "helpText": "Custom Format RegEx is Case Insensitive",
            "value": "(?i)h\\s*\\.?\\s*265",
            "type": "textbox",
            "advanced": false,
            "privacy": "normal",
            "isFloat": false
          }
        ]
      },
      {
        "name": "Disc",
        "implementation": "ReleaseTitleSpecification",
        "implementationName": "Release Title",
        "infoLink": "https://wiki.servarr.com/sonarr/settings#custom-formats-2",
        "negate": true,
        "required": true,
        "fields": [
          {
            "order": 0,
            "name": "value",
            "label": "Regular Expression",
            "helpText": "Custom Format RegEx is Case Insensitive",
            "value": "^(?!.*\\b((?<!HD[._ -]|HD)DVD|BDRip|MKV|XviD|WMV|d3g|BDREMUX|REMUX|^(?=.*1080p)(?=.*HEVC)|[xh][-_. ]?26[45]|German.*DL|((?<=\\d{4}).*German.*(DL)?)(?=.*\\b(AVC|HEVC|VC[-_. ]?1|MVC|MPEG[-_. ]?2)\\b))\\b)(((?=.*\\b(Blu[-_. ]?ray|BD|HD[-_. ]?DVD)\\b)(?=.*\\b(AVC|HEVC|VC[-_. ]?1|MVC|MPEG[-_. ]?2|BDMV|ISO)\\b))|^((?=.*\\b(^((?=.*\\b((.*_)?COMPLETE.*|Dis[ck])\\b)(?=.*(Blu[-_. ]?ray|HD[-_. ]?DVD)))|3D[-_. ]?BD|BR[-_. ]?DISK|Full[-_. ]?Blu[-_. ]?ray|^((?=.*((BD|UHD)[-_. ]?(25|50|66|100|ISO)))))))).*|(?i)(DVD9|DVD5|NTSC|PAL|VOB IFO|VC-1|AVC|MPEG-2|\\bCOMPLETE[-.\\s]?(?:UHD[-.\\s])?BLU[-.\\s]?RAY\\b|\\bCOMPLETE BLURAY\\b|\\bBR-Disk\\b)",
            "type": "textbox",
            "advanced": false,
            "privacy": "normal",
            "isFloat": false
          }
        ]
      },
      {
        "name": "Remux",
        "implementation": "ReleaseTitleSpecification",
        "implementationName": "Release Title",
        "infoLink": "https://wiki.servarr.com/sonarr/settings#custom-formats-2",
        "negate": true,
        "required": true,
        "fields": [
          {
            "order": 0,
            "name": "value",
            "label": "Regular Expression",
            "helpText": "Custom Format RegEx is Case Insensitive",
            "value": "Remux",
            "type": "textbox",
            "advanced": false,
            "privacy": "normal",
            "isFloat": false
          }
        ]
      },
      {
        "name": "WEB",
        "implementation": "SourceSpecification",
        "implementationName": "Source",
        "infoLink": "https://wiki.servarr.com/sonarr/settings#custom-formats-2",
        "negate": false,
        "required": true,
        "fields": [
          {
            "order": 0,
            "name": "value",
            "label": "Source",
            "value": 3,
            "type": "select",
            "advanced": false,
            "selectOptions": [
              {
                "value": 0,
                "name": "Unknown",
                "order": 0
              },
              {
                "value": 1,
                "name": "Television",
                "order": 1
              },
              {
                "value": 2,
                "name": "TelevisionRaw",
                "order": 2
              },
              {
                "value": 3,
                "name": "Web",
                "order": 3
              },
              {
                "value": 4,
                "name": "WebRip",
                "order": 4
              },
              {
                "value": 5,
                "name": "DVD",
                "order": 5
              },
              {
                "value": 6,
                "name": "Bluray",
                "order": 6
              },
              {
                "value": 7,
                "name": "BlurayRaw",
                "order": 7
              }
            ],
            "privacy": "normal",
            "isFloat": false
          }
        ]
      },
      {
        "name": "4k",
        "implementation": "ResolutionSpecification",
        "implementationName": "Resolution",
        "infoLink": "https://wiki.servarr.com/sonarr/settings#custom-formats-2",
        "negate": true,
        "required": true,
        "fields": [
          {
            "order": 0,
            "name": "value",
            "label": "Resolution",
            "value": 2160,
            "type": "select",
            "advanced": false,
            "selectOptions": [
              {
                "value": 0,
                "name": "Unknown",
                "order": 0
              },
              {
                "value": 360,
                "name": "R360P",
                "order": 360
              },
              {
                "value": 480,
                "name": "R480P",
                "order": 480
              },
              {
                "value": 540,
                "name": "R540p",
                "order": 540
              },
              {
                "value": 576,
                "name": "R576p",
                "order": 576
              },
              {
                "value": 720,
                "name": "R720p",
                "order": 720
              },
              {
                "value": 1080,
                "name": "R1080p",
                "order": 1080
              },
              {
                "value": 2160,
                "name": "R2160p",
                "order": 2160
              }
            ],
            "privacy": "normal",
            "isFloat": false
          }
        ]
      },
      {
        "name": "Verified groups",
        "implementation": "ReleaseTitleSpecification",
        "implementationName": "Release Title",
        "infoLink": "https://wiki.servarr.com/sonarr/settings#custom-formats-2",
        "negate": false,
        "required": true,
        "fields": [
          {
            "order": 0,
            "name": "value",
            "label": "Regular Expression",
            "helpText": "Custom Format RegEx is Case Insensitive",
            "value": "(?<=^|[\\s.-])(HONE|SIGMA|SiGLA|DarQ|YELLO|Yoyo|GRiMM|HECATE|BLAZE|AnoZu)(?![.\\d])",
            "type": "textbox",
            "advanced": false,
            "privacy": "normal",
            "isFloat": false
          }
        ]
      }
    ]
  },
  {
    "name": "Blu-Ray (Remux)",
    "includeCustomFormatWhenRenaming": false,
    "specifications": [
      {
        "name": "Blu-Ray",
        "implementation": "SourceSpecification",
        "implementationName": "Source",
        "infoLink": "https://wiki.servarr.com/sonarr/settings#custom-formats-2",
        "negate": false,
        "required": true,
        "fields": [
          {
            "order": 0,
            "name": "value",
            "label": "Source",
            "value": 6,
            "type": "select",
            "advanced": false,
            "selectOptions": [
              {
                "value": 0,
                "name": "Unknown",
                "order": 0
              },
              {
                "value": 1,
                "name": "Television",
                "order": 1
              },
              {
                "value": 2,
                "name": "TelevisionRaw",
                "order": 2
              },
              {
                "value": 3,
                "name": "Web",
                "order": 3
              },
              {
                "value": 4,
                "name": "WebRip",
                "order": 4
              },
              {
                "value": 5,
                "name": "DVD",
                "order": 5
              },
              {
                "value": 6,
                "name": "Bluray",
                "order": 6
              },
              {
                "value": 7,
                "name": "BlurayRaw",
                "order": 7
              }
            ],
            "privacy": "normal",
            "isFloat": false
          }
        ]
      },
      {
        "name": "Remux",
        "implementation": "ReleaseTitleSpecification",
        "implementationName": "Release Title",
        "infoLink": "https://wiki.servarr.com/sonarr/settings#custom-formats-2",
        "negate": false,
        "required": true,
        "fields": [
          {
            "order": 0,
            "name": "value",
            "label": "Regular Expression",
            "helpText": "Custom Format RegEx is Case Insensitive",
            "value": "Remux",
            "type": "textbox",
            "advanced": false,
            "privacy": "normal",
            "isFloat": false
          }
        ]
      }
    ]
  },
  {
    "name": "PCM",
    "includeCustomFormatWhenRenaming": false,
    "specifications": [
      {
        "name": "PCM",
        "implementation": "ReleaseTitleSpecification",
        "implementationName": "Release Title",
        "infoLink": "https://wiki.servarr.com/sonarr/settings#custom-formats-2",
        "negate": false,
        "required": true,
        "fields": [
          {
            "order": 0,
            "name": "value",
            "label": "Regular Expression",
            "helpText": "Custom Format RegEx is Case Insensitive",
            "value": "\\b(l?)PCM(\\b|\\d)",
            "type": "textbox",
            "advanced": false,
            "privacy": "normal",
            "isFloat": false
          }
        ]
      },
      {
        "name": "Not AAC",
        "implementation": "ReleaseTitleSpecification",
        "implementationName": "Release Title",
        "infoLink": "https://wiki.servarr.com/sonarr/settings#custom-formats-2",
        "negate": true,
        "required": true,
        "fields": [
          {
            "order": 0,
            "name": "value",
            "label": "Regular Expression",
            "helpText": "Custom Format RegEx is Case Insensitive",
            "value": "\\bAAC(\\b|\\d)",
            "type": "textbox",
            "advanced": false,
            "privacy": "normal",
            "isFloat": false
          }
        ]
      },
      {
        "name": "Not FLAC",
        "implementation": "ReleaseTitleSpecification",
        "implementationName": "Release Title",
        "infoLink": "https://wiki.servarr.com/sonarr/settings#custom-formats-2",
        "negate": true,
        "required": true,
        "fields": [
          {
            "order": 0,
            "name": "value",
            "label": "Regular Expression",
            "helpText": "Custom Format RegEx is Case Insensitive",
            "value": "\\bFLAC(\\b|\\d)",
            "type": "textbox",
            "advanced": false,
            "privacy": "normal",
            "isFloat": false
          }
        ]
      },
      {
        "name": "Not DTS",
        "implementation": "ReleaseTitleSpecification",
        "implementationName": "Release Title",
        "infoLink": "https://wiki.servarr.com/sonarr/settings#custom-formats-2",
        "negate": true,
        "required": true,
        "fields": [
          {
            "order": 0,
            "name": "value",
            "label": "Regular Expression",
            "helpText": "Custom Format RegEx is Case Insensitive",
            "value": "\\bDTS(\\b|\\d)",
            "type": "textbox",
            "advanced": false,
            "privacy": "normal",
            "isFloat": false
          }
        ]
      },
      {
        "name": "Not TrueHD/ATMOS",
        "implementation": "ReleaseTitleSpecification",
        "implementationName": "Release Title",
        "infoLink": "https://wiki.servarr.com/sonarr/settings#custom-formats-2",
        "negate": true,
        "required": true,
        "fields": [
          {
            "order": 0,
            "name": "value",
            "label": "Regular Expression",
            "helpText": "Custom Format RegEx is Case Insensitive",
            "value": "True[ .-]?HD|\\bATMOS(\\b|\\d)",
            "type": "textbox",
            "advanced": false,
            "privacy": "normal",
            "isFloat": false
          }
        ]
      },
      {
        "name": "Not Basic Dolby Digital",
        "implementation": "ReleaseTitleSpecification",
        "implementationName": "Release Title",
        "infoLink": "https://wiki.servarr.com/sonarr/settings#custom-formats-2",
        "negate": true,
        "required": true,
        "fields": [
          {
            "order": 0,
            "name": "value",
            "label": "Regular Expression",
            "helpText": "Custom Format RegEx is Case Insensitive",
            "value": "\\bDD[^a-z+]|(?<!e)ac3",
            "type": "textbox",
            "advanced": false,
            "privacy": "normal",
            "isFloat": false
          }
        ]
      },
      {
        "name": "Not Dolby Digital Plus ",
        "implementation": "ReleaseTitleSpecification",
        "implementationName": "Release Title",
        "infoLink": "https://wiki.servarr.com/sonarr/settings#custom-formats-2",
        "negate": true,
        "required": true,
        "fields": [
          {
            "order": 0,
            "name": "value",
            "label": "Regular Expression",
            "helpText": "Custom Format RegEx is Case Insensitive",
            "value": "\\bDD[P+]|\\b(e[-_. ]?ac3)\\b",
            "type": "textbox",
            "advanced": false,
            "privacy": "normal",
            "isFloat": false
          }
        ]
      }
    ]
  },
  {
    "name": "h265 (4k)",
    "includeCustomFormatWhenRenaming": false,
    "specifications": [
      {
        "name": "Disc",
        "implementation": "ReleaseTitleSpecification",
        "implementationName": "Release Title",
        "infoLink": "https://wiki.servarr.com/sonarr/settings#custom-formats-2",
        "negate": true,
        "required": true,
        "fields": [
          {
            "order": 0,
            "name": "value",
            "label": "Regular Expression",
            "helpText": "Custom Format RegEx is Case Insensitive",
            "value": "^(?!.*\\b((?<!HD[._ -]|HD)DVD|BDRip|MKV|XviD|WMV|d3g|BDREMUX|REMUX|^(?=.*1080p)(?=.*HEVC)|[xh][-_. ]?26[45]|German.*DL|((?<=\\d{4}).*German.*(DL)?)(?=.*\\b(AVC|HEVC|VC[-_. ]?1|MVC|MPEG[-_. ]?2)\\b))\\b)(((?=.*\\b(Blu[-_. ]?ray|BD|HD[-_. ]?DVD)\\b)(?=.*\\b(AVC|HEVC|VC[-_. ]?1|MVC|MPEG[-_. ]?2|BDMV|ISO)\\b))|^((?=.*\\b(^((?=.*\\b((.*_)?COMPLETE.*|Dis[ck])\\b)(?=.*(Blu[-_. ]?ray|HD[-_. ]?DVD)))|3D[-_. ]?BD|BR[-_. ]?DISK|Full[-_. ]?Blu[-_. ]?ray|^((?=.*((BD|UHD)[-_. ]?(25|50|66|100|ISO)))))))).*|(?i)(DVD9|DVD5|NTSC|PAL|VOB IFO|VC-1|AVC|MPEG-2|\\bCOMPLETE[-.\\s]?(?:UHD[-.\\s])?BLU[-.\\s]?RAY\\b|\\bCOMPLETE BLURAY\\b|\\bBR-Disk\\b)",
            "type": "textbox",
            "advanced": false,
            "privacy": "normal",
            "isFloat": false
          }
        ]
      },
      {
        "name": "Remux",
        "implementation": "ReleaseTitleSpecification",
        "implementationName": "Release Title",
        "infoLink": "https://wiki.servarr.com/sonarr/settings#custom-formats-2",
        "negate": true,
        "required": true,
        "fields": [
          {
            "order": 0,
            "name": "value",
            "label": "Regular Expression",
            "helpText": "Custom Format RegEx is Case Insensitive",
            "value": "Remux",
            "type": "textbox",
            "advanced": false,
            "privacy": "normal",
            "isFloat": false
          }
        ]
      },
      {
        "name": "WEB",
        "implementation": "SourceSpecification",
        "implementationName": "Source",
        "infoLink": "https://wiki.servarr.com/sonarr/settings#custom-formats-2",
        "negate": false,
        "required": true,
        "fields": [
          {
            "order": 0,
            "name": "value",
            "label": "Source",
            "value": 3,
            "type": "select",
            "advanced": false,
            "selectOptions": [
              {
                "value": 0,
                "name": "Unknown",
                "order": 0
              },
              {
                "value": 1,
                "name": "Television",
                "order": 1
              },
              {
                "value": 2,
                "name": "TelevisionRaw",
                "order": 2
              },
              {
                "value": 3,
                "name": "Web",
                "order": 3
              },
              {
                "value": 4,
                "name": "WebRip",
                "order": 4
              },
              {
                "value": 5,
                "name": "DVD",
                "order": 5
              },
              {
                "value": 6,
                "name": "Bluray",
                "order": 6
              },
              {
                "value": 7,
                "name": "BlurayRaw",
                "order": 7
              }
            ],
            "privacy": "normal",
            "isFloat": false
          }
        ]
      },
      {
        "name": "4k",
        "implementation": "ResolutionSpecification",
        "implementationName": "Resolution",
        "infoLink": "https://wiki.servarr.com/sonarr/settings#custom-formats-2",
        "negate": false,
        "required": true,
        "fields": [
          {
            "order": 0,
            "name": "value",
            "label": "Resolution",
            "value": 2160,
            "type": "select",
            "advanced": false,
            "selectOptions": [
              {
                "value": 0,
                "name": "Unknown",
                "order": 0
              },
              {
                "value": 360,
                "name": "R360P",
                "order": 360
              },
              {
                "value": 480,
                "name": "R480P",
                "order": 480
              },
              {
                "value": 540,
                "name": "R540p",
                "order": 540
              },
              {
                "value": 576,
                "name": "R576p",
                "order": 576
              },
              {
                "value": 720,
                "name": "R720p",
                "order": 720
              },
              {
                "value": 1080,
                "name": "R1080p",
                "order": 1080
              },
              {
                "value": 2160,
                "name": "R2160p",
                "order": 2160
              }
            ],
            "privacy": "normal",
            "isFloat": false
          }
        ]
      }
    ]
  },
  {
    "name": "MAX",
    "includeCustomFormatWhenRenaming": true,
    "specifications": [
      {
        "name": "Max",
        "implementation": "ReleaseTitleSpecification",
        "implementationName": "Release Title",
        "infoLink": "https://wiki.servarr.com/sonarr/settings#custom-formats-2",
        "negate": false,
        "required": true,
        "fields": [
          {
            "order": 0,
            "name": "value",
            "label": "Regular Expression",
            "helpText": "Custom Format RegEx is Case Insensitive",
            "value": "\\b((?<!hbo[ ._-])max)\\b(?=[ ._-]web[ ._-]?(dl|rip)\\b)",
            "type": "textbox",
            "advanced": false,
            "privacy": "normal",
            "isFloat": false
          }
        ]
      },
      {
        "name": "WEBDL",
        "implementation": "SourceSpecification",
        "implementationName": "Source",
        "infoLink": "https://wiki.servarr.com/sonarr/settings#custom-formats-2",
        "negate": false,
        "required": false,
        "fields": [
          {
            "order": 0,
            "name": "value",
            "label": "Source",
            "value": 7,
            "type": "select",
            "advanced": false,
            "selectOptions": [
              {
                "value": 0,
                "name": "Unknown",
                "order": 0
              },
              {
                "value": 1,
                "name": "Television",
                "order": 1
              },
              {
                "value": 2,
                "name": "TelevisionRaw",
                "order": 2
              },
              {
                "value": 3,
                "name": "Web",
                "order": 3
              },
              {
                "value": 4,
                "name": "WebRip",
                "order": 4
              },
              {
                "value": 5,
                "name": "DVD",
                "order": 5
              },
              {
                "value": 6,
                "name": "Bluray",
                "order": 6
              },
              {
                "value": 7,
                "name": "BlurayRaw",
                "order": 7
              }
            ],
            "privacy": "normal",
            "isFloat": false
          }
        ]
      },
      {
        "name": "WEBRIP",
        "implementation": "SourceSpecification",
        "implementationName": "Source",
        "infoLink": "https://wiki.servarr.com/sonarr/settings#custom-formats-2",
        "negate": false,
        "required": false,
        "fields": [
          {
            "order": 0,
            "name": "value",
            "label": "Source",
            "value": 8,
            "type": "select",
            "advanced": false,
            "selectOptions": [
              {
                "value": 0,
                "name": "Unknown",
                "order": 0
              },
              {
                "value": 1,
                "name": "Television",
                "order": 1
              },
              {
                "value": 2,
                "name": "TelevisionRaw",
                "order": 2
              },
              {
                "value": 3,
                "name": "Web",
                "order": 3
              },
              {
                "value": 4,
                "name": "WebRip",
                "order": 4
              },
              {
                "value": 5,
                "name": "DVD",
                "order": 5
              },
              {
                "value": 6,
                "name": "Bluray",
                "order": 6
              },
              {
                "value": 7,
                "name": "BlurayRaw",
                "order": 7
              }
            ],
            "privacy": "normal",
            "isFloat": false
          }
        ]
      }
    ]
  },
  {
    "name": "HR",
    "includeCustomFormatWhenRenaming": true,
    "specifications": [
      {
        "name": "HR",
        "implementation": "ReleaseGroupSpecification",
        "implementationName": "Release Group",
        "infoLink": "https://wiki.servarr.com/sonarr/settings#custom-formats-2",
        "negate": false,
        "required": true,
        "fields": [
          {
            "order": 0,
            "name": "value",
            "label": "Regular Expression",
            "helpText": "Custom Format RegEx is Case Insensitive",
            "value": "(?<=^|[\\s.-])HR\\b",
            "type": "textbox",
            "advanced": false,
            "privacy": "normal",
            "isFloat": false
          }
        ]
      }
    ]
  },
  {
    "name": "x265 (Missing)",
    "includeCustomFormatWhenRenaming": false,
    "specifications": [
      {
        "name": "h265",
        "implementation": "ReleaseTitleSpecification",
        "implementationName": "Release Title",
        "infoLink": "https://wiki.servarr.com/sonarr/settings#custom-formats-2",
        "negate": false,
        "required": true,
        "fields": [
          {
            "order": 0,
            "name": "value",
            "label": "Regular Expression",
            "helpText": "Custom Format RegEx is Case Insensitive",
            "value": "^(?!.*(?i:remux)).*([h]\\s?(\\.?265))",
            "type": "textbox",
            "advanced": false,
            "privacy": "normal",
            "isFloat": false
          }
        ]
      },
      {
        "name": "Bluray",
        "implementation": "SourceSpecification",
        "implementationName": "Source",
        "infoLink": "https://wiki.servarr.com/sonarr/settings#custom-formats-2",
        "negate": false,
        "required": true,
        "fields": [
          {
            "order": 0,
            "name": "value",
            "label": "Source",
            "value": 6,
            "type": "select",
            "advanced": false,
            "selectOptions": [
              {
                "value": 0,
                "name": "Unknown",
                "order": 0
              },
              {
                "value": 1,
                "name": "Television",
                "order": 1
              },
              {
                "value": 2,
                "name": "TelevisionRaw",
                "order": 2
              },
              {
                "value": 3,
                "name": "Web",
                "order": 3
              },
              {
                "value": 4,
                "name": "WebRip",
                "order": 4
              },
              {
                "value": 5,
                "name": "DVD",
                "order": 5
              },
              {
                "value": 6,
                "name": "Bluray",
                "order": 6
              },
              {
                "value": 7,
                "name": "BlurayRaw",
                "order": 7
              }
            ],
            "privacy": "normal",
            "isFloat": false
          }
        ]
      }
    ]
  },
  {
    "name": "x265 (Web)",
    "includeCustomFormatWhenRenaming": false,
    "specifications": [
      {
        "name": "x265",
        "implementation": "ReleaseTitleSpecification",
        "implementationName": "Release Title",
        "infoLink": "https://wiki.servarr.com/sonarr/settings#custom-formats-2",
        "negate": false,
        "required": true,
        "fields": [
          {
            "order": 0,
            "name": "value",
            "label": "Regular Expression",
            "helpText": "Custom Format RegEx is Case Insensitive",
            "value": "^(?!.*(?i:remux)).*([x]\\s?(\\.?265))",
            "type": "textbox",
            "advanced": false,
            "privacy": "normal",
            "isFloat": false
          }
        ]
      },
      {
        "name": "Disc",
        "implementation": "ReleaseTitleSpecification",
        "implementationName": "Release Title",
        "infoLink": "https://wiki.servarr.com/sonarr/settings#custom-formats-2",
        "negate": true,
        "required": true,
        "fields": [
          {
            "order": 0,
            "name": "value",
            "label": "Regular Expression",
            "helpText": "Custom Format RegEx is Case Insensitive",
            "value": "^(?!.*\\b((?<!HD[._ -]|HD)DVD|BDRip|MKV|XviD|WMV|d3g|BDREMUX|REMUX|^(?=.*1080p)(?=.*HEVC)|[xh][-_. ]?26[45]|German.*DL|((?<=\\d{4}).*German.*(DL)?)(?=.*\\b(AVC|HEVC|VC[-_. ]?1|MVC|MPEG[-_. ]?2)\\b))\\b)(((?=.*\\b(Blu[-_. ]?ray|BD|HD[-_. ]?DVD)\\b)(?=.*\\b(AVC|HEVC|VC[-_. ]?1|MVC|MPEG[-_. ]?2|BDMV|ISO)\\b))|^((?=.*\\b(^((?=.*\\b((.*_)?COMPLETE.*|Dis[ck])\\b)(?=.*(Blu[-_. ]?ray|HD[-_. ]?DVD)))|3D[-_. ]?BD|BR[-_. ]?DISK|Full[-_. ]?Blu[-_. ]?ray|^((?=.*((BD|UHD)[-_. ]?(25|50|66|100|ISO)))))))).*|(?i)(DVD9|DVD5|NTSC|PAL|VOB IFO|VC-1|AVC|MPEG-2|\\bCOMPLETE[-.\\s]?(?:UHD[-.\\s])?BLU[-.\\s]?RAY\\b|\\bCOMPLETE BLURAY\\b|\\bBR-Disk\\b)",
            "type": "textbox",
            "advanced": false,
            "privacy": "normal",
            "isFloat": false
          }
        ]
      },
      {
        "name": "Remux",
        "implementation": "ReleaseTitleSpecification",
        "implementationName": "Release Title",
        "infoLink": "https://wiki.servarr.com/sonarr/settings#custom-formats-2",
        "negate": true,
        "required": true,
        "fields": [
          {
            "order": 0,
            "name": "value",
            "label": "Regular Expression",
            "helpText": "Custom Format RegEx is Case Insensitive",
            "value": "(?i)(REMUX|DVDRip)",
            "type": "textbox",
            "advanced": false,
            "privacy": "normal",
            "isFloat": false
          }
        ]
      },
      {
        "name": "WEB",
        "implementation": "ReleaseTitleSpecification",
        "implementationName": "Release Title",
        "infoLink": "https://wiki.servarr.com/sonarr/settings#custom-formats-2",
        "negate": false,
        "required": true,
        "fields": [
          {
            "order": 0,
            "name": "value",
            "label": "Regular Expression",
            "helpText": "Custom Format RegEx is Case Insensitive",
            "value": "WEB",
            "type": "textbox",
            "advanced": false,
            "privacy": "normal",
            "isFloat": false
          }
        ]
      }
    ]
  },
  {
    "name": "HONE",
    "includeCustomFormatWhenRenaming": true,
    "specifications": [
      {
        "name": "HONE",
        "implementation": "ReleaseGroupSpecification",
        "implementationName": "Release Group",
        "infoLink": "https://wiki.servarr.com/sonarr/settings#custom-formats-2",
        "negate": false,
        "required": true,
        "fields": [
          {
            "order": 0,
            "name": "value",
            "label": "Regular Expression",
            "helpText": "Custom Format RegEx is Case Insensitive",
            "value": "(?<=^|[\\s.-])HONE\\b",
            "type": "textbox",
            "advanced": false,
            "privacy": "normal",
            "isFloat": false
          }
        ]
      },
      {
        "name": "WEB",
        "implementation": "SourceSpecification",
        "implementationName": "Source",
        "infoLink": "https://wiki.servarr.com/sonarr/settings#custom-formats-2",
        "negate": true,
        "required": true,
        "fields": [
          {
            "order": 0,
            "name": "value",
            "label": "Source",
            "value": 3,
            "type": "select",
            "advanced": false,
            "selectOptions": [
              {
                "value": 0,
                "name": "Unknown",
                "order": 0
              },
              {
                "value": 1,
                "name": "Television",
                "order": 1
              },
              {
                "value": 2,
                "name": "TelevisionRaw",
                "order": 2
              },
              {
                "value": 3,
                "name": "Web",
                "order": 3
              },
              {
                "value": 4,
                "name": "WebRip",
                "order": 4
              },
              {
                "value": 5,
                "name": "DVD",
                "order": 5
              },
              {
                "value": 6,
                "name": "Bluray",
                "order": 6
              },
              {
                "value": 7,
                "name": "BlurayRaw",
                "order": 7
              }
            ],
            "privacy": "normal",
            "isFloat": false
          }
        ]
      }
    ]
  },
  {
    "name": "NAN0",
    "includeCustomFormatWhenRenaming": false,
    "specifications": [
      {
        "name": "NAN0",
        "implementation": "ReleaseGroupSpecification",
        "implementationName": "Release Group",
        "infoLink": "https://wiki.servarr.com/sonarr/settings#custom-formats-2",
        "negate": false,
        "required": true,
        "fields": [
          {
            "order": 0,
            "name": "value",
            "label": "Regular Expression",
            "helpText": "Custom Format RegEx is Case Insensitive",
            "value": "(?<=^|[\\s.-])NAN0\\b",
            "type": "textbox",
            "advanced": false,
            "privacy": "normal",
            "isFloat": false
          }
        ]
      }
    ]
  },
  {
    "name": "LSt",
    "includeCustomFormatWhenRenaming": false,
    "specifications": [
      {
        "name": "LSt",
        "implementation": "ReleaseGroupSpecification",
        "implementationName": "Release Group",
        "infoLink": "https://wiki.servarr.com/sonarr/settings#custom-formats-2",
        "negate": false,
        "required": true,
        "fields": [
          {
            "order": 0,
            "name": "value",
            "label": "Regular Expression",
            "helpText": "Custom Format RegEx is Case Insensitive",
            "value": "(?<=^|[\\s.-])LSt\\b",
            "type": "textbox",
            "advanced": false,
            "privacy": "normal",
            "isFloat": false
          }
        ]
      }
    ]
  },
  {
    "name": "TimeDistortion",
    "includeCustomFormatWhenRenaming": false,
    "specifications": [
      {
        "name": "TimeDistortion",
        "implementation": "ReleaseGroupSpecification",
        "implementationName": "Release Group",
        "infoLink": "https://wiki.servarr.com/sonarr/settings#custom-formats-2",
        "negate": false,
        "required": true,
        "fields": [
          {
            "order": 0,
            "name": "value",
            "label": "Regular Expression",
            "helpText": "Custom Format RegEx is Case Insensitive",
            "value": "(?<=^|[\\s.-])TimeDistortion\\b",
            "type": "textbox",
            "advanced": false,
            "privacy": "normal",
            "isFloat": false
          }
        ]
      }
    ]
  },
  {
    "name": "Chivaman",
    "includeCustomFormatWhenRenaming": true,
    "specifications": [
      {
        "name": "Chivaman",
        "implementation": "ReleaseGroupSpecification",
        "implementationName": "Release Group",
        "infoLink": "https://wiki.servarr.com/sonarr/settings#custom-formats-2",
        "negate": false,
        "required": true,
        "fields": [
          {
            "order": 0,
            "name": "value",
            "label": "Regular Expression",
            "helpText": "Custom Format RegEx is Case Insensitive",
            "value": "(?<=^|[\\s.-])Chivaman\\b",
            "type": "textbox",
            "advanced": false,
            "privacy": "normal",
            "isFloat": false
          }
        ]
      }
    ]
  },
  {
    "name": "MainFrame",
    "includeCustomFormatWhenRenaming": false,
    "specifications": [
      {
        "name": "MainFrame",
        "implementation": "ReleaseGroupSpecification",
        "implementationName": "Release Group",
        "infoLink": "https://wiki.servarr.com/sonarr/settings#custom-formats-2",
        "negate": false,
        "required": true,
        "fields": [
          {
            "order": 0,
            "name": "value",
            "label": "Regular Expression",
            "helpText": "Custom Format RegEx is Case Insensitive",
            "value": "(?<=^|[\\s.-])MainFrame\\b",
            "type": "textbox",
            "advanced": false,
            "privacy": "normal",
            "isFloat": false
          }
        ]
      }
    ]
  },
  {
    "name": "GRiMM",
    "includeCustomFormatWhenRenaming": true,
    "specifications": [
      {
        "name": "GRiMM",
        "implementation": "ReleaseGroupSpecification",
        "implementationName": "Release Group",
        "infoLink": "https://wiki.servarr.com/sonarr/settings#custom-formats-2",
        "negate": false,
        "required": true,
        "fields": [
          {
            "order": 0,
            "name": "value",
            "label": "Regular Expression",
            "helpText": "Custom Format RegEx is Case Insensitive",
            "value": "(?<=^|[\\s.-])GRiMM\\b",
            "type": "textbox",
            "advanced": false,
            "privacy": "normal",
            "isFloat": false
          }
        ]
      },
      {
        "name": "Bluray",
        "implementation": "SourceSpecification",
        "implementationName": "Source",
        "infoLink": "https://wiki.servarr.com/sonarr/settings#custom-formats-2",
        "negate": false,
        "required": true,
        "fields": [
          {
            "order": 0,
            "name": "value",
            "label": "Source",
            "value": 9,
            "type": "select",
            "advanced": false,
            "selectOptions": [
              {
                "value": 0,
                "name": "Unknown",
                "order": 0
              },
              {
                "value": 1,
                "name": "Television",
                "order": 1
              },
              {
                "value": 2,
                "name": "TelevisionRaw",
                "order": 2
              },
              {
                "value": 3,
                "name": "Web",
                "order": 3
              },
              {
                "value": 4,
                "name": "WebRip",
                "order": 4
              },
              {
                "value": 5,
                "name": "DVD",
                "order": 5
              },
              {
                "value": 6,
                "name": "Bluray",
                "order": 6
              },
              {
                "value": 7,
                "name": "BlurayRaw",
                "order": 7
              }
            ],
            "privacy": "normal",
            "isFloat": false
          }
        ]
      }
    ]
  },
  {
    "name": "TAoE",
    "includeCustomFormatWhenRenaming": true,
    "specifications": [
      {
        "name": "TAoE",
        "implementation": "ReleaseTitleSpecification",
        "implementationName": "Release Title",
        "infoLink": "https://wiki.servarr.com/sonarr/settings#custom-formats-2",
        "negate": false,
        "required": false,
        "fields": [
          {
            "order": 0,
            "name": "value",
            "label": "Regular Expression",
            "helpText": "Custom Format RegEx is Case Insensitive",
            "value": "TAoE",
            "type": "textbox",
            "advanced": false,
            "privacy": "normal",
            "isFloat": false
          }
        ]
      }
    ]
  },
  {
    "name": "Vyndros",
    "includeCustomFormatWhenRenaming": true,
    "specifications": [
      {
        "name": "Vyndros",
        "implementation": "ReleaseGroupSpecification",
        "implementationName": "Release Group",
        "infoLink": "https://wiki.servarr.com/sonarr/settings#custom-formats-2",
        "negate": false,
        "required": true,
        "fields": [
          {
            "order": 0,
            "name": "value",
            "label": "Regular Expression",
            "helpText": "Custom Format RegEx is Case Insensitive",
            "value": "(?<=^|[\\s.-])Vyndros\\b",
            "type": "textbox",
            "advanced": false,
            "privacy": "normal",
            "isFloat": false
          }
        ]
      }
    ]
  },
  {
    "name": "Ralphy",
    "includeCustomFormatWhenRenaming": true,
    "specifications": [
      {
        "name": "Ralphy",
        "implementation": "ReleaseGroupSpecification",
        "implementationName": "Release Group",
        "infoLink": "https://wiki.servarr.com/sonarr/settings#custom-formats-2",
        "negate": false,
        "required": true,
        "fields": [
          {
            "order": 0,
            "name": "value",
            "label": "Regular Expression",
            "helpText": "Custom Format RegEx is Case Insensitive",
            "value": "(?<=^|[\\s.-])Ralphy\\b",
            "type": "textbox",
            "advanced": false,
            "privacy": "normal",
            "isFloat": false
          }
        ]
      }
    ]
  },
  {
    "name": "QxR",
    "includeCustomFormatWhenRenaming": true,
    "specifications": [
<<<<<<< HEAD
        {
            "name": "QxR",
            "implementation": "ReleaseTitleSpecification",
            "implementationName": "Release Title",
            "infoLink": "https://wiki.servarr.com/sonarr/settings#custom-formats-2",
            "negate": false,
            "required": true,
            "fields": [
                {
                    "order": 0,
                    "name": "value",
                    "label": "Regular Expression",
                    "helpText": "Custom Format RegEx is Case Insensitive",
                    "value": "(?<=^|[\\s.-])(Tigole|FreetheFish|SAMPA|afm72|Silence|r00t|YOGI|MONOLITH|Panda|Kappa|t3nzin|RCVR|ImE|RZero|Garshasp|Ghost|Bandi|Natty|QxR)(?![.\\d])",
                    "type": "textbox",
                    "advanced": false,
                    "privacy": "normal",
                    "isFloat": false
                }
        ]
      },
      {
          "name": "x265",
          "implementation": "ReleaseTitleSpecification",
          "implementationName": "Release Title",
          "infoLink": "https://wiki.servarr.com/sonarr/settings#custom-formats-2",
          "negate": false,
          "required": true,
          "fields": [
              {
                  "order": 0,
                  "name": "value",
                  "label": "Regular Expression",
                  "helpText": "Custom Format RegEx is Case Insensitive",
                  "value": "^(?!.*(?i:remux))(?=.*(\\b[x]\\s?(\\.?265)\\b|HEVC)).*$",
                  "type": "textbox",
                  "advanced": false,
                  "privacy": "normal",
                  "isFloat": false
              }
          ]
        },
        {
          "name": "h265",
          "implementation": "ReleaseTitleSpecification",
          "implementationName": "Release Title",
          "infoLink": "https://wiki.servarr.com/sonarr/settings#custom-formats-2",
          "negate": true,
          "required": true,
          "fields": [
              {
                  "order": 0,
                  "name": "value",
                  "label": "Regular Expression",
                  "helpText": "Custom Format RegEx is Case Insensitive",
                  "value": "(?i)h\\s*\\.?\\s*265",
                  "type": "textbox",
                  "advanced": false,
                  "privacy": "normal",
                  "isFloat": false
              }
          ]
            },
            {
                "name": "UTR",
                "implementation": "ReleaseGroupSpecification",
                "implementationName": "Release Group",
                "infoLink": "https://wiki.servarr.com/sonarr/settings#custom-formats-2",
                "negate": true,
                "required": true,
                "fields": [
                    {
                        "order": 0,
                        "name": "value",
                        "label": "Regular Expression",
                        "helpText": "Custom Format RegEx is Case Insensitive",
                        "value": "UTR",
                        "type": "textbox",
                        "advanced": false,
                        "privacy": "normal",
                        "isFloat": false
                    }
                ]
              },
              {
                  "name": "UTR",
                  "implementation": "ReleaseGroupSpecification",
                  "implementationName": "Release Group",
                  "infoLink": "https://wiki.servarr.com/sonarr/settings#custom-formats-2",
                  "negate": true,
                  "required": true,
                  "fields": [
                      {
                          "order": 0,
                          "name": "value",
                          "label": "Regular Expression",
                          "helpText": "Custom Format RegEx is Case Insensitive",
                          "value": "UTR",
                          "type": "textbox",
                          "advanced": false,
                          "privacy": "normal",
                          "isFloat": false
                      }
                  ]
              }
          ]
=======
      {
        "name": "QxR",
        "implementation": "ReleaseTitleSpecification",
        "implementationName": "Release Title",
        "infoLink": "https://wiki.servarr.com/sonarr/settings#custom-formats-2",
        "negate": false,
        "required": true,
        "fields": [
          {
            "order": 0,
            "name": "value",
            "label": "Regular Expression",
            "helpText": "Custom Format RegEx is Case Insensitive",
            "value": "(?<=^|[\\s.-])(Tigole|FreetheFish|SAMPA|afm72|Silence|r00t|YOGI|MONOLITH|Panda|Kappa|t3nzin|RCVR|ImE|RZero|Garshasp|Ghost|Bandi|QxR)(?![.\\d])",
            "type": "textbox",
            "advanced": false,
            "privacy": "normal",
            "isFloat": false
          }
        ]
>>>>>>> 526980db
      },
      {
        "name": "x265",
        "implementation": "ReleaseTitleSpecification",
        "implementationName": "Release Title",
        "infoLink": "https://wiki.servarr.com/sonarr/settings#custom-formats-2",
        "negate": false,
        "required": true,
        "fields": [
          {
            "order": 0,
            "name": "value",
            "label": "Regular Expression",
            "helpText": "Custom Format RegEx is Case Insensitive",
            "value": "^(?!.*(?i:remux))(?=.*(\\b[x]\\s?(\\.?265)\\b|HEVC)).*$",
            "type": "textbox",
            "advanced": false,
            "privacy": "normal",
            "isFloat": false
          }
        ]
      },
      {
        "name": "h265",
        "implementation": "ReleaseTitleSpecification",
        "implementationName": "Release Title",
        "infoLink": "https://wiki.servarr.com/sonarr/settings#custom-formats-2",
        "negate": true,
        "required": true,
        "fields": [
          {
            "order": 0,
            "name": "value",
            "label": "Regular Expression",
            "helpText": "Custom Format RegEx is Case Insensitive",
            "value": "(?i)h\\s*\\.?\\s*265",
            "type": "textbox",
            "advanced": false,
            "privacy": "normal",
            "isFloat": false
          }
        ]
      },
      {
        "name": "UTR",
        "implementation": "ReleaseGroupSpecification",
        "implementationName": "Release Group",
        "infoLink": "https://wiki.servarr.com/sonarr/settings#custom-formats-2",
        "negate": true,
        "required": true,
        "fields": [
          {
            "order": 0,
            "name": "value",
            "label": "Regular Expression",
            "helpText": "Custom Format RegEx is Case Insensitive",
            "value": "(?<=^|[\\s.-])(UTR)(?![.\\d])",
            "type": "textbox",
            "advanced": false,
            "privacy": "normal",
            "isFloat": false
          }
        ]
      },
      {
        "name": "UTR",
        "implementation": "ReleaseGroupSpecification",
        "implementationName": "Release Group",
        "infoLink": "https://wiki.servarr.com/sonarr/settings#custom-formats-2",
        "negate": true,
        "required": true,
        "fields": [
          {
            "order": 0,
            "name": "value",
            "label": "Regular Expression",
            "helpText": "Custom Format RegEx is Case Insensitive",
            "value": "UTR",
            "type": "textbox",
            "advanced": false,
            "privacy": "normal",
            "isFloat": false
          }
        ]
      }
    ]
  },
  {
    "name": "dkore",
    "includeCustomFormatWhenRenaming": true,
    "specifications": [
      {
        "name": "dkore",
        "implementation": "ReleaseGroupSpecification",
        "implementationName": "Release Group",
        "infoLink": "https://wiki.servarr.com/sonarr/settings#custom-formats-2",
        "negate": false,
        "required": true,
        "fields": [
          {
            "order": 0,
            "name": "value",
            "label": "Regular Expression",
            "helpText": "Custom Format RegEx is Case Insensitive",
            "value": "(?<=^|[\\s.-])dkore\\b",
            "type": "textbox",
            "advanced": false,
            "privacy": "normal",
            "isFloat": false
          }
        ]
      }
    ]
  },
  {
    "name": "edge2020",
    "includeCustomFormatWhenRenaming": false,
    "specifications": [
      {
        "name": "edge2020",
        "implementation": "ReleaseGroupSpecification",
        "implementationName": "Release Group",
        "infoLink": "https://wiki.servarr.com/sonarr/settings#custom-formats-2",
        "negate": false,
        "required": true,
        "fields": [
          {
            "order": 0,
            "name": "value",
            "label": "Regular Expression",
            "helpText": "Custom Format RegEx is Case Insensitive",
            "value": "(?<=^|[\\s.-])edge2020\\b",
            "type": "textbox",
            "advanced": false,
            "privacy": "normal",
            "isFloat": false
          }
        ]
      }
    ]
  },
  {
    "name": "AnoZu",
    "includeCustomFormatWhenRenaming": true,
    "specifications": [
      {
        "name": "AnoZu",
        "implementation": "ReleaseTitleSpecification",
        "implementationName": "Release Title",
        "infoLink": "https://wiki.servarr.com/sonarr/settings#custom-formats-2",
        "negate": false,
        "required": true,
        "fields": [
          {
            "order": 0,
            "name": "value",
            "label": "Regular Expression",
            "helpText": "Custom Format RegEx is Case Insensitive",
            "value": "(?<=^|[\\s.-])AnoZu\\b",
            "type": "textbox",
            "advanced": false,
            "privacy": "normal",
            "isFloat": false
          }
        ]
      }
    ]
  },
  {
    "name": "SEV",
    "includeCustomFormatWhenRenaming": false,
    "specifications": [
      {
        "name": "SEV",
        "implementation": "ReleaseGroupSpecification",
        "implementationName": "Release Group",
        "infoLink": "https://wiki.servarr.com/sonarr/settings#custom-formats-2",
        "negate": false,
        "required": true,
        "fields": [
          {
            "order": 0,
            "name": "value",
            "label": "Regular Expression",
            "helpText": "Custom Format RegEx is Case Insensitive",
            "value": "(?<=^|[\\s.-])SEV\\b",
            "type": "textbox",
            "advanced": false,
            "privacy": "normal",
            "isFloat": false
          }
        ]
      }
    ]
  },
  {
    "name": "LEGi0N (x265)",
    "includeCustomFormatWhenRenaming": true,
    "specifications": [
      {
        "name": "LEGi0N",
        "implementation": "ReleaseGroupSpecification",
        "implementationName": "Release Group",
        "infoLink": "https://wiki.servarr.com/sonarr/settings#custom-formats-2",
        "negate": false,
        "required": true,
        "fields": [
          {
            "order": 0,
            "name": "value",
            "label": "Regular Expression",
            "helpText": "Custom Format RegEx is Case Insensitive",
            "value": "(?<=^|[\\s.-])LEGi0N\\b",
            "type": "textbox",
            "advanced": false,
            "privacy": "normal",
            "isFloat": false
          }
        ]
      },
      {
        "name": "x265",
        "implementation": "ReleaseTitleSpecification",
        "implementationName": "Release Title",
        "infoLink": "https://wiki.servarr.com/sonarr/settings#custom-formats-2",
        "negate": false,
        "required": true,
        "fields": [
          {
            "order": 0,
            "name": "value",
            "label": "Regular Expression",
            "helpText": "Custom Format RegEx is Case Insensitive",
            "value": "^(?!.*(?i:remux)).*([x]\\s?(\\.?265))",
            "type": "textbox",
            "advanced": false,
            "privacy": "normal",
            "isFloat": false
          }
        ]
      }
    ]
  },
  {
    "name": "R1GY3B / B3YG1R",
    "includeCustomFormatWhenRenaming": true,
    "specifications": [
      {
        "name": "R1GY3B / B3YG1R",
        "implementation": "ReleaseGroupSpecification",
        "implementationName": "Release Group",
        "infoLink": "https://wiki.servarr.com/sonarr/settings#custom-formats-2",
        "negate": false,
        "required": true,
        "fields": [
          {
            "order": 0,
            "name": "value",
            "label": "Regular Expression",
            "helpText": "Custom Format RegEx is Case Insensitive",
            "value": "(?<=^|[\\s.-])(R1GY3B|B3YG1R)\\b",
            "type": "textbox",
            "advanced": false,
            "privacy": "normal",
            "isFloat": false
          }
        ]
      }
    ]
  }
]<|MERGE_RESOLUTION|>--- conflicted
+++ resolved
@@ -12120,7 +12120,6 @@
     "name": "QxR",
     "includeCustomFormatWhenRenaming": true,
     "specifications": [
-<<<<<<< HEAD
         {
             "name": "QxR",
             "implementation": "ReleaseTitleSpecification",
@@ -12143,114 +12142,6 @@
         ]
       },
       {
-          "name": "x265",
-          "implementation": "ReleaseTitleSpecification",
-          "implementationName": "Release Title",
-          "infoLink": "https://wiki.servarr.com/sonarr/settings#custom-formats-2",
-          "negate": false,
-          "required": true,
-          "fields": [
-              {
-                  "order": 0,
-                  "name": "value",
-                  "label": "Regular Expression",
-                  "helpText": "Custom Format RegEx is Case Insensitive",
-                  "value": "^(?!.*(?i:remux))(?=.*(\\b[x]\\s?(\\.?265)\\b|HEVC)).*$",
-                  "type": "textbox",
-                  "advanced": false,
-                  "privacy": "normal",
-                  "isFloat": false
-              }
-          ]
-        },
-        {
-          "name": "h265",
-          "implementation": "ReleaseTitleSpecification",
-          "implementationName": "Release Title",
-          "infoLink": "https://wiki.servarr.com/sonarr/settings#custom-formats-2",
-          "negate": true,
-          "required": true,
-          "fields": [
-              {
-                  "order": 0,
-                  "name": "value",
-                  "label": "Regular Expression",
-                  "helpText": "Custom Format RegEx is Case Insensitive",
-                  "value": "(?i)h\\s*\\.?\\s*265",
-                  "type": "textbox",
-                  "advanced": false,
-                  "privacy": "normal",
-                  "isFloat": false
-              }
-          ]
-            },
-            {
-                "name": "UTR",
-                "implementation": "ReleaseGroupSpecification",
-                "implementationName": "Release Group",
-                "infoLink": "https://wiki.servarr.com/sonarr/settings#custom-formats-2",
-                "negate": true,
-                "required": true,
-                "fields": [
-                    {
-                        "order": 0,
-                        "name": "value",
-                        "label": "Regular Expression",
-                        "helpText": "Custom Format RegEx is Case Insensitive",
-                        "value": "UTR",
-                        "type": "textbox",
-                        "advanced": false,
-                        "privacy": "normal",
-                        "isFloat": false
-                    }
-                ]
-              },
-              {
-                  "name": "UTR",
-                  "implementation": "ReleaseGroupSpecification",
-                  "implementationName": "Release Group",
-                  "infoLink": "https://wiki.servarr.com/sonarr/settings#custom-formats-2",
-                  "negate": true,
-                  "required": true,
-                  "fields": [
-                      {
-                          "order": 0,
-                          "name": "value",
-                          "label": "Regular Expression",
-                          "helpText": "Custom Format RegEx is Case Insensitive",
-                          "value": "UTR",
-                          "type": "textbox",
-                          "advanced": false,
-                          "privacy": "normal",
-                          "isFloat": false
-                      }
-                  ]
-              }
-          ]
-=======
-      {
-        "name": "QxR",
-        "implementation": "ReleaseTitleSpecification",
-        "implementationName": "Release Title",
-        "infoLink": "https://wiki.servarr.com/sonarr/settings#custom-formats-2",
-        "negate": false,
-        "required": true,
-        "fields": [
-          {
-            "order": 0,
-            "name": "value",
-            "label": "Regular Expression",
-            "helpText": "Custom Format RegEx is Case Insensitive",
-            "value": "(?<=^|[\\s.-])(Tigole|FreetheFish|SAMPA|afm72|Silence|r00t|YOGI|MONOLITH|Panda|Kappa|t3nzin|RCVR|ImE|RZero|Garshasp|Ghost|Bandi|QxR)(?![.\\d])",
-            "type": "textbox",
-            "advanced": false,
-            "privacy": "normal",
-            "isFloat": false
-          }
-        ]
->>>>>>> 526980db
-      },
-      {
         "name": "x265",
         "implementation": "ReleaseTitleSpecification",
         "implementationName": "Release Title",
